--- conflicted
+++ resolved
@@ -1,1563 +1,1559 @@
-{
-	"comment": "",
-	"ignore": "test",
-	"package": [
-		{
-			"checksumSHA1": "I1O9w4/hn+3DtQFbJrgwau5VOXI=",
-			"path": "github.com/Azure/azure-sdk-for-go/services/appinsights/mgmt/2015-05-01/insights",
-			"revision": "4650843026a7fdec254a8d9cf893693a254edd0b",
-			"revisionTime": "2018-05-04T19:14:26Z",
-			"version": "v16.2.1",
-			"versionExact": "v16.2.1"
-		},
-		{
-			"checksumSHA1": "jf0lz1wRA07ILyDujw/NzoU3kMA=",
-			"path": "github.com/Azure/azure-sdk-for-go/services/authorization/mgmt/2015-07-01/authorization",
-			"revision": "4650843026a7fdec254a8d9cf893693a254edd0b",
-			"revisionTime": "2018-05-04T19:14:26Z",
-			"version": "v16.2.1",
-			"versionExact": "v16.2.1"
-		},
-		{
-			"checksumSHA1": "cL5VuAorqkBbkDvfOpB8Mh8Mm48=",
-			"path": "github.com/Azure/azure-sdk-for-go/services/automation/mgmt/2015-10-31/automation",
-			"revision": "4650843026a7fdec254a8d9cf893693a254edd0b",
-			"revisionTime": "2018-05-04T19:14:26Z",
-			"version": "v16.2.1",
-			"versionExact": "v16.2.1"
-		},
-		{
-			"checksumSHA1": "jNqFdbZdsFgDH9xhq3fXNIk1+eM=",
-			"path": "github.com/Azure/azure-sdk-for-go/services/cdn/mgmt/2017-04-02/cdn",
-			"revision": "4650843026a7fdec254a8d9cf893693a254edd0b",
-			"revisionTime": "2018-05-04T19:14:26Z",
-			"version": "v16.2.1",
-			"versionExact": "v16.2.1"
-		},
-		{
-			"checksumSHA1": "kM2PZfGUZRmE9wFeHAFjHFPepzk=",
-			"path": "github.com/Azure/azure-sdk-for-go/services/compute/mgmt/2017-12-01/compute",
-			"revision": "4650843026a7fdec254a8d9cf893693a254edd0b",
-			"revisionTime": "2018-05-04T19:14:26Z",
-			"version": "v16.2.1",
-			"versionExact": "v16.2.1"
-		},
-		{
-			"checksumSHA1": "17kDQcToCpJ8yGuAd7nP1QkOO6M=",
-			"path": "github.com/Azure/azure-sdk-for-go/services/containerinstance/mgmt/2018-02-01-preview/containerinstance",
-			"revision": "4650843026a7fdec254a8d9cf893693a254edd0b",
-			"revisionTime": "2018-05-04T19:14:26Z",
-			"version": "v16.2.1",
-			"versionExact": "v16.2.1"
-		},
-		{
-			"checksumSHA1": "Uafz6z4ARTszbiN4lBDe9XzLvpc=",
-			"path": "github.com/Azure/azure-sdk-for-go/services/containerregistry/mgmt/2017-10-01/containerregistry",
-			"revision": "4650843026a7fdec254a8d9cf893693a254edd0b",
-			"revisionTime": "2018-05-04T19:14:26Z",
-			"version": "v16.2.1",
-			"versionExact": "v16.2.1"
-		},
-		{
-			"checksumSHA1": "OS98xAxprza/yF/IQZqgM8QHf30=",
-			"path": "github.com/Azure/azure-sdk-for-go/services/containerservice/mgmt/2017-09-30/containerservice",
-			"revision": "4650843026a7fdec254a8d9cf893693a254edd0b",
-			"revisionTime": "2018-05-04T19:14:26Z",
-			"version": "v16.2.1",
-			"versionExact": "v16.2.1"
-		},
-		{
-			"checksumSHA1": "xPqRAsuso4gp81HrMH1RnhbzfCk=",
-			"path": "github.com/Azure/azure-sdk-for-go/services/cosmos-db/mgmt/2015-04-08/documentdb",
-			"revision": "4650843026a7fdec254a8d9cf893693a254edd0b",
-			"revisionTime": "2018-05-04T19:14:26Z",
-			"version": "v16.2.1",
-			"versionExact": "v16.2.1"
-		},
-		{
-			"checksumSHA1": "cdSthV7hZqJYRvbNwWuC0VFzn14=",
-			"path": "github.com/Azure/azure-sdk-for-go/services/dns/mgmt/2016-04-01/dns",
-			"revision": "4650843026a7fdec254a8d9cf893693a254edd0b",
-			"revisionTime": "2018-05-04T19:14:26Z",
-			"version": "v16.2.1",
-			"versionExact": "v16.2.1"
-		},
-		{
-			"checksumSHA1": "NieGKPVYPaCrPLxkzS+fEMidE3M=",
-			"path": "github.com/Azure/azure-sdk-for-go/services/eventgrid/mgmt/2017-09-15-preview/eventgrid",
-			"revision": "4650843026a7fdec254a8d9cf893693a254edd0b",
-			"revisionTime": "2018-05-04T19:14:26Z",
-			"version": "v16.2.1",
-			"versionExact": "v16.2.1"
-		},
-		{
-			"checksumSHA1": "wVJTMg87mLWoBmlniu/UA/YmVe4=",
-			"path": "github.com/Azure/azure-sdk-for-go/services/eventhub/mgmt/2017-04-01/eventhub",
-			"revision": "4650843026a7fdec254a8d9cf893693a254edd0b",
-			"revisionTime": "2018-05-04T19:14:26Z",
-			"version": "v16.2.1",
-			"versionExact": "v16.2.1"
-		},
-		{
-			"checksumSHA1": "x9ceW8JE2/FgODRSywClj0fRlh8=",
-			"path": "github.com/Azure/azure-sdk-for-go/services/graphrbac/1.6/graphrbac",
-			"revision": "4650843026a7fdec254a8d9cf893693a254edd0b",
-			"revisionTime": "2018-05-04T19:14:26Z",
-			"version": "v16.2.1",
-			"versionExact": "v16.2.1"
-		},
-		{
-			"checksumSHA1": "XCm0kJwkGqkv1VL2gUNTU7PIK6o=",
-			"path": "github.com/Azure/azure-sdk-for-go/services/iothub/mgmt/2017-07-01/devices",
-			"revision": "4650843026a7fdec254a8d9cf893693a254edd0b",
-			"revisionTime": "2018-05-04T19:14:26Z",
-			"version": "v16.2.1",
-			"versionExact": "v16.2.1"
-		},
-		{
-			"checksumSHA1": "o1oH4ofWhXB67MoFvPDl5sl65j4=",
-			"path": "github.com/Azure/azure-sdk-for-go/services/keyvault/2016-10-01/keyvault",
-			"revision": "4650843026a7fdec254a8d9cf893693a254edd0b",
-			"revisionTime": "2018-05-04T19:14:26Z",
-			"version": "v16.2.1",
-			"versionExact": "v16.2.1"
-		},
-		{
-			"checksumSHA1": "IT8QxbA8sPbbCR79wiG9UxyRGEw=",
-			"path": "github.com/Azure/azure-sdk-for-go/services/keyvault/mgmt/2016-10-01/keyvault",
-			"revision": "4650843026a7fdec254a8d9cf893693a254edd0b",
-			"revisionTime": "2018-05-04T19:14:26Z",
-			"version": "v16.2.1",
-			"versionExact": "v16.2.1"
-		},
-		{
-			"checksumSHA1": "vAkF/ng9NforhX2dTdVfNWMZmKo=",
-			"path": "github.com/Azure/azure-sdk-for-go/services/monitor/mgmt/2017-05-01-preview/insights",
-			"revision": "4650843026a7fdec254a8d9cf893693a254edd0b",
-			"revisionTime": "2018-05-04T19:14:26Z",
-			"version": "v16.2.1",
-			"versionExact": "v16.2.1"
-		},
-		{
-			"checksumSHA1": "l5LiS1E96VhqOILV/TKh37eYbeg=",
-			"path": "github.com/Azure/azure-sdk-for-go/services/mysql/mgmt/2017-04-30-preview/mysql",
-			"revision": "4650843026a7fdec254a8d9cf893693a254edd0b",
-			"revisionTime": "2018-05-04T19:14:26Z",
-			"version": "v16.2.1",
-			"versionExact": "v16.2.1"
-		},
-		{
-			"checksumSHA1": "wRmQ+EBPmpsb6NvjlBXE8Y/JSZA=",
-			"path": "github.com/Azure/azure-sdk-for-go/services/network/mgmt/2017-09-01/network",
-			"revision": "4650843026a7fdec254a8d9cf893693a254edd0b",
-			"revisionTime": "2018-05-04T19:14:26Z",
-			"version": "v16.2.1",
-			"versionExact": "v16.2.1"
-		},
-		{
-			"checksumSHA1": "DzVfhx2cwj/AgX9m6fvrecc7VyU=",
-			"path": "github.com/Azure/azure-sdk-for-go/services/operationalinsights/mgmt/2015-11-01-preview/operationalinsights",
-			"revision": "4650843026a7fdec254a8d9cf893693a254edd0b",
-			"revisionTime": "2018-05-04T19:14:26Z",
-			"version": "v16.2.1",
-			"versionExact": "v16.2.1"
-		},
-		{
-			"checksumSHA1": "0ubEDR8ye1PhBuUd5aVsGa3GLJs=",
-			"path": "github.com/Azure/azure-sdk-for-go/services/operationsmanagement/mgmt/2015-11-01-preview/operationsmanagement",
-			"revision": "4650843026a7fdec254a8d9cf893693a254edd0b",
-			"revisionTime": "2018-05-04T19:14:26Z",
-			"version": "v16.2.1",
-			"versionExact": "v16.2.1"
-		},
-		{
-			"checksumSHA1": "d0AbZFEWBxTD9kTLApajDviAra8=",
-			"path": "github.com/Azure/azure-sdk-for-go/services/postgresql/mgmt/2017-04-30-preview/postgresql",
-			"revision": "4650843026a7fdec254a8d9cf893693a254edd0b",
-			"revisionTime": "2018-05-04T19:14:26Z",
-			"version": "v16.2.1",
-			"versionExact": "v16.2.1"
-		},
-		{
-<<<<<<< HEAD
-			"checksumSHA1": "lm0tvCajScn5lWy5FJMw4V98BHQ=",
-			"path": "github.com/Azure/azure-sdk-for-go/services/preview/hdinsight/mgmt/2015-03-01-preview/hdinsight",
-			"revision": "4650843026a7fdec254a8d9cf893693a254edd0b",
-			"revisionTime": "2018-05-04T19:14:26Z",
-			"version": "=v16.2.1",
-			"versionExact": "v16.2.1"
-		},
-		{
-			"checksumSHA1": "MIhAkAYROlF0bQN4AT4WZWkBQtY=",
-=======
-			"checksumSHA1": "UWSnIzZywuEpEevbPfbPNLk1dFk=",
->>>>>>> f6b1e782
-			"path": "github.com/Azure/azure-sdk-for-go/services/recoveryservices/mgmt/2016-06-01/recoveryservices",
-			"revision": "4650843026a7fdec254a8d9cf893693a254edd0b",
-			"revisionTime": "2018-05-04T19:14:26Z",
-			"version": "v16.2.1",
-			"versionExact": "v16.2.1"
-		},
-		{
-			"checksumSHA1": "H9FyJDYC9FApeVyIl7eBnPusRlw=",
-			"path": "github.com/Azure/azure-sdk-for-go/services/redis/mgmt/2018-03-01/redis",
-			"revision": "4650843026a7fdec254a8d9cf893693a254edd0b",
-			"revisionTime": "2018-05-04T19:14:26Z",
-			"version": "v16.2.1",
-			"versionExact": "v16.2.1"
-		},
-		{
-			"checksumSHA1": "DJY5zDEcGa82/Hbfud8lgHCuvU4=",
-			"path": "github.com/Azure/azure-sdk-for-go/services/resources/mgmt/2016-06-01/subscriptions",
-			"revision": "4650843026a7fdec254a8d9cf893693a254edd0b",
-			"revisionTime": "2018-05-04T19:14:26Z",
-			"version": "v16.2.1",
-			"versionExact": "v16.2.1"
-		},
-		{
-			"checksumSHA1": "DQuP9Nzul8I8SN5fBg0NqWn124Q=",
-			"path": "github.com/Azure/azure-sdk-for-go/services/resources/mgmt/2016-09-01/locks",
-			"revision": "4650843026a7fdec254a8d9cf893693a254edd0b",
-			"revisionTime": "2018-05-04T19:14:26Z",
-			"version": "v16.2.1",
-			"versionExact": "v16.2.1"
-		},
-		{
-			"checksumSHA1": "pn550P6giSwxXck8lRRaNOPwxaQ=",
-			"path": "github.com/Azure/azure-sdk-for-go/services/resources/mgmt/2016-12-01/policy",
-			"revision": "4650843026a7fdec254a8d9cf893693a254edd0b",
-			"revisionTime": "2018-05-04T19:14:26Z",
-			"version": "v16.2.1",
-			"versionExact": "v16.2.1"
-		},
-		{
-			"checksumSHA1": "G0pRv7MqqQwOFOg6IIaIoSWYwvY=",
-			"path": "github.com/Azure/azure-sdk-for-go/services/resources/mgmt/2017-05-10/resources",
-			"revision": "4650843026a7fdec254a8d9cf893693a254edd0b",
-			"revisionTime": "2018-05-04T19:14:26Z",
-			"version": "v16.2.1",
-			"versionExact": "v16.2.1"
-		},
-		{
-			"checksumSHA1": "mIu5+RFHKL8U4H/6cQRiP2rUg9Q=",
-			"path": "github.com/Azure/azure-sdk-for-go/services/scheduler/mgmt/2016-03-01/scheduler",
-			"revision": "4650843026a7fdec254a8d9cf893693a254edd0b",
-			"revisionTime": "2018-05-04T19:14:26Z",
-			"version": "v16.2.1",
-			"versionExact": "v16.2.1"
-		},
-		{
-			"checksumSHA1": "D6gwM+shQnzYSGV0EnvH+uduzIg=",
-			"path": "github.com/Azure/azure-sdk-for-go/services/search/mgmt/2015-08-19/search",
-			"revision": "4650843026a7fdec254a8d9cf893693a254edd0b",
-			"revisionTime": "2018-05-04T19:14:26Z",
-			"version": "v16.2.1",
-			"versionExact": "v16.2.1"
-		},
-		{
-			"checksumSHA1": "47wZjqF3UfIT1Xs56kXJ11zpCNc=",
-			"path": "github.com/Azure/azure-sdk-for-go/services/servicebus/mgmt/2017-04-01/servicebus",
-			"revision": "4650843026a7fdec254a8d9cf893693a254edd0b",
-			"revisionTime": "2018-05-04T19:14:26Z",
-			"version": "v16.2.1",
-			"versionExact": "v16.2.1"
-		},
-		{
-			"checksumSHA1": "9CF6+vlasWn5NLNO3WGhLAFqp2w=",
-			"path": "github.com/Azure/azure-sdk-for-go/services/sql/mgmt/2015-05-01-preview/sql",
-			"revision": "4650843026a7fdec254a8d9cf893693a254edd0b",
-			"revisionTime": "2018-05-04T19:14:26Z",
-			"version": "v16.2.1",
-			"versionExact": "v16.2.1"
-		},
-		{
-			"checksumSHA1": "Gtq0yrNJHVALuWjOKpHgLRvvgxA=",
-			"path": "github.com/Azure/azure-sdk-for-go/services/storage/mgmt/2017-10-01/storage",
-			"revision": "4650843026a7fdec254a8d9cf893693a254edd0b",
-			"revisionTime": "2018-05-04T19:14:26Z",
-			"version": "v16.2.1",
-			"versionExact": "v16.2.1"
-		},
-		{
-			"checksumSHA1": "HhbwyLbz+/pbGSWb2cp+fAp6YsI=",
-			"path": "github.com/Azure/azure-sdk-for-go/services/trafficmanager/mgmt/2017-05-01/trafficmanager",
-			"revision": "4650843026a7fdec254a8d9cf893693a254edd0b",
-			"revisionTime": "2018-05-04T19:14:26Z",
-			"version": "v16.2.1",
-			"versionExact": "v16.2.1"
-		},
-		{
-			"checksumSHA1": "SuQHgkFuOrdDvajcGAImyzyb6+E=",
-			"path": "github.com/Azure/azure-sdk-for-go/services/web/mgmt/2016-09-01/web",
-			"revision": "4650843026a7fdec254a8d9cf893693a254edd0b",
-			"revisionTime": "2018-05-04T19:14:26Z",
-			"version": "v16.2.1",
-			"versionExact": "v16.2.1"
-		},
-		{
-			"checksumSHA1": "NAkdZOb1m8R72Av84tCFDXxmD2Q=",
-			"path": "github.com/Azure/azure-sdk-for-go/storage",
-			"revision": "4650843026a7fdec254a8d9cf893693a254edd0b",
-			"revisionTime": "2018-05-04T19:14:26Z",
-			"version": "v16.2.1",
-			"versionExact": "v16.2.1"
-		},
-		{
-			"checksumSHA1": "E0PGco6Wn0cOyCgy9G2dC5O+yfs=",
-			"path": "github.com/Azure/azure-sdk-for-go/version",
-			"revision": "4650843026a7fdec254a8d9cf893693a254edd0b",
-			"revisionTime": "2018-05-04T19:14:26Z",
-			"version": "v16.2.1",
-			"versionExact": "v16.2.1"
-		},
-		{
-			"checksumSHA1": "sQy6zpkumGcXs0QZLhYs8An1vlI=",
-			"path": "github.com/Azure/go-autorest/autorest",
-			"revision": "eaa7994b2278094c904d31993d26f56324db3052",
-			"revisionTime": "2018-05-02T23:02:43Z",
-			"version": "v10.8.1",
-			"versionExact": "v10.8.1"
-		},
-		{
-			"checksumSHA1": "Xu6BOMnd2rZzabW6ld1yUrVjBQw=",
-			"path": "github.com/Azure/go-autorest/autorest/adal",
-			"revision": "eaa7994b2278094c904d31993d26f56324db3052",
-			"revisionTime": "2018-05-02T23:02:43Z",
-			"version": "v10.8.1",
-			"versionExact": "v10.8.1"
-		},
-		{
-			"checksumSHA1": "vUHo41PG/G6Qq+vqD65l9KHFxUs=",
-			"path": "github.com/Azure/go-autorest/autorest/azure",
-			"revision": "eaa7994b2278094c904d31993d26f56324db3052",
-			"revisionTime": "2018-05-02T23:02:43Z",
-			"version": "v10.8.1",
-			"versionExact": "v10.8.1"
-		},
-		{
-			"checksumSHA1": "+nXRwVB/JVEGe+oLsFhCmSkKPuI=",
-			"path": "github.com/Azure/go-autorest/autorest/azure/cli",
-			"revision": "eaa7994b2278094c904d31993d26f56324db3052",
-			"revisionTime": "2018-05-02T23:02:43Z",
-			"version": "v10.8.1",
-			"versionExact": "v10.8.1"
-		},
-		{
-			"checksumSHA1": "9nXCi9qQsYjxCeajJKWttxgEt0I=",
-			"path": "github.com/Azure/go-autorest/autorest/date",
-			"revision": "eaa7994b2278094c904d31993d26f56324db3052",
-			"revisionTime": "2018-05-02T23:02:43Z",
-			"version": "v10.8.1",
-			"versionExact": "v10.8.1"
-		},
-		{
-			"checksumSHA1": "SbBb2GcJNm5GjuPKGL2777QywR4=",
-			"path": "github.com/Azure/go-autorest/autorest/to",
-			"revision": "eaa7994b2278094c904d31993d26f56324db3052",
-			"revisionTime": "2018-05-02T23:02:43Z",
-			"version": "v10.8.1",
-			"versionExact": "v10.8.1"
-		},
-		{
-			"checksumSHA1": "5UH4IFIB/98iowPCzzVs4M4MXiQ=",
-			"path": "github.com/Azure/go-autorest/autorest/validation",
-			"revision": "eaa7994b2278094c904d31993d26f56324db3052",
-			"revisionTime": "2018-05-02T23:02:43Z",
-			"version": "v10.8.1",
-			"versionExact": "v10.8.1"
-		},
-		{
-			"checksumSHA1": "jQh1fnoKPKMURvKkpdRjN695nAQ=",
-			"path": "github.com/agext/levenshtein",
-			"revision": "5f10fee965225ac1eecdc234c09daf5cd9e7f7b6",
-			"revisionTime": "2017-02-17T06:30:20Z"
-		},
-		{
-			"checksumSHA1": "FIL83loX9V9APvGQIjJpbxq53F0=",
-			"path": "github.com/apparentlymart/go-cidr/cidr",
-			"revision": "7e4b007599d4e2076d9a81be723b3912852dda2c",
-			"revisionTime": "2017-04-18T07:21:50Z"
-		},
-		{
-			"checksumSHA1": "+2yCNqbcf7VcavAptooQReTGiHY=",
-			"path": "github.com/apparentlymart/go-rundeck-api",
-			"revision": "f6af74d34d1ef69a511c59173876fc1174c11f0d",
-			"revisionTime": "2016-08-26T14:30:32Z"
-		},
-		{
-			"checksumSHA1": "Ffhtm8iHH7l2ynVVOIGJE3eiuLA=",
-			"path": "github.com/apparentlymart/go-textseg/textseg",
-			"revision": "b836f5c4d331d1945a2fead7188db25432d73b69",
-			"revisionTime": "2017-05-31T20:39:52Z"
-		},
-		{
-			"checksumSHA1": "GCTVJ1J/SGZstNZauuLAnTFOhGA=",
-			"path": "github.com/armon/go-radix",
-			"revision": "1fca145dffbcaa8fe914309b1ec0cfc67500fe61",
-			"revisionTime": "2017-07-27T15:54:43Z"
-		},
-		{
-			"checksumSHA1": "fFU9OeM0pKWGL3D+Fa3PmHSjjLg=",
-			"path": "github.com/aws/aws-sdk-go/aws",
-			"revision": "be4fa13e47938e4801fada8c8ca3d1867ad3dcb3",
-			"revisionTime": "2017-06-02T18:54:01Z",
-			"version": "v1.8.34",
-			"versionExact": "v1.8.34"
-		},
-		{
-			"checksumSHA1": "Y9W+4GimK4Fuxq+vyIskVYFRnX4=",
-			"path": "github.com/aws/aws-sdk-go/aws/awserr",
-			"revision": "be4fa13e47938e4801fada8c8ca3d1867ad3dcb3",
-			"revisionTime": "2017-06-02T18:54:01Z",
-			"version": "v1.8.34",
-			"versionExact": "v1.8.34"
-		},
-		{
-			"checksumSHA1": "yyYr41HZ1Aq0hWc3J5ijXwYEcac=",
-			"path": "github.com/aws/aws-sdk-go/aws/awsutil",
-			"revision": "be4fa13e47938e4801fada8c8ca3d1867ad3dcb3",
-			"revisionTime": "2017-06-02T18:54:01Z",
-			"version": "v1.8.34",
-			"versionExact": "v1.8.34"
-		},
-		{
-			"checksumSHA1": "gcA6wFbLBJLLO/6g+AH9QoQQX1U=",
-			"path": "github.com/aws/aws-sdk-go/aws/client",
-			"revision": "be4fa13e47938e4801fada8c8ca3d1867ad3dcb3",
-			"revisionTime": "2017-06-02T18:54:01Z",
-			"version": "v1.8.34",
-			"versionExact": "v1.8.34"
-		},
-		{
-			"checksumSHA1": "ieAJ+Cvp/PKv1LpUEnUXpc3OI6E=",
-			"path": "github.com/aws/aws-sdk-go/aws/client/metadata",
-			"revision": "be4fa13e47938e4801fada8c8ca3d1867ad3dcb3",
-			"revisionTime": "2017-06-02T18:54:01Z",
-			"version": "v1.8.34",
-			"versionExact": "v1.8.34"
-		},
-		{
-			"checksumSHA1": "7/8j/q0TWtOgXyvEcv4B2Dhl00o=",
-			"path": "github.com/aws/aws-sdk-go/aws/corehandlers",
-			"revision": "be4fa13e47938e4801fada8c8ca3d1867ad3dcb3",
-			"revisionTime": "2017-06-02T18:54:01Z",
-			"version": "v1.8.34",
-			"versionExact": "v1.8.34"
-		},
-		{
-			"checksumSHA1": "Y+cPwQL0dZMyqp3wI+KJWmA9KQ8=",
-			"path": "github.com/aws/aws-sdk-go/aws/credentials",
-			"revision": "be4fa13e47938e4801fada8c8ca3d1867ad3dcb3",
-			"revisionTime": "2017-06-02T18:54:01Z",
-			"version": "v1.8.34",
-			"versionExact": "v1.8.34"
-		},
-		{
-			"checksumSHA1": "u3GOAJLmdvbuNUeUEcZSEAOeL/0=",
-			"path": "github.com/aws/aws-sdk-go/aws/credentials/ec2rolecreds",
-			"revision": "be4fa13e47938e4801fada8c8ca3d1867ad3dcb3",
-			"revisionTime": "2017-06-02T18:54:01Z",
-			"version": "v1.8.34",
-			"versionExact": "v1.8.34"
-		},
-		{
-			"checksumSHA1": "NUJUTWlc1sV8b7WjfiYc4JZbXl0=",
-			"path": "github.com/aws/aws-sdk-go/aws/credentials/endpointcreds",
-			"revision": "be4fa13e47938e4801fada8c8ca3d1867ad3dcb3",
-			"revisionTime": "2017-06-02T18:54:01Z",
-			"version": "v1.8.34",
-			"versionExact": "v1.8.34"
-		},
-		{
-			"checksumSHA1": "JEYqmF83O5n5bHkupAzA6STm0no=",
-			"path": "github.com/aws/aws-sdk-go/aws/credentials/stscreds",
-			"revision": "be4fa13e47938e4801fada8c8ca3d1867ad3dcb3",
-			"revisionTime": "2017-06-02T18:54:01Z",
-			"version": "v1.8.34",
-			"versionExact": "v1.8.34"
-		},
-		{
-			"checksumSHA1": "ZdtYh3ZHSgP/WEIaqwJHTEhpkbs=",
-			"path": "github.com/aws/aws-sdk-go/aws/defaults",
-			"revision": "be4fa13e47938e4801fada8c8ca3d1867ad3dcb3",
-			"revisionTime": "2017-06-02T18:54:01Z",
-			"version": "v1.8.34",
-			"versionExact": "v1.8.34"
-		},
-		{
-			"checksumSHA1": "/EXbk/z2TWjWc1Hvb4QYs3Wmhb8=",
-			"path": "github.com/aws/aws-sdk-go/aws/ec2metadata",
-			"revision": "be4fa13e47938e4801fada8c8ca3d1867ad3dcb3",
-			"revisionTime": "2017-06-02T18:54:01Z",
-			"version": "v1.8.34",
-			"versionExact": "v1.8.34"
-		},
-		{
-			"checksumSHA1": "vaHB7ND2ZMMwBwrdT0KJUKT1VaM=",
-			"path": "github.com/aws/aws-sdk-go/aws/endpoints",
-			"revision": "be4fa13e47938e4801fada8c8ca3d1867ad3dcb3",
-			"revisionTime": "2017-06-02T18:54:01Z",
-			"version": "v1.8.34",
-			"versionExact": "v1.8.34"
-		},
-		{
-			"checksumSHA1": "Utpqcq3J2hqoaKEsjI7kDF9bUkg=",
-			"path": "github.com/aws/aws-sdk-go/aws/request",
-			"revision": "be4fa13e47938e4801fada8c8ca3d1867ad3dcb3",
-			"revisionTime": "2017-06-02T18:54:01Z",
-			"version": "v1.8.34",
-			"versionExact": "v1.8.34"
-		},
-		{
-			"checksumSHA1": "Y20DEtMtbfE9qTtmoi2NYV1x7aA=",
-			"path": "github.com/aws/aws-sdk-go/aws/session",
-			"revision": "be4fa13e47938e4801fada8c8ca3d1867ad3dcb3",
-			"revisionTime": "2017-06-02T18:54:01Z",
-			"version": "v1.8.34",
-			"versionExact": "v1.8.34"
-		},
-		{
-			"checksumSHA1": "SvIsunO8D9MEKbetMENA4WRnyeE=",
-			"path": "github.com/aws/aws-sdk-go/aws/signer/v4",
-			"revision": "be4fa13e47938e4801fada8c8ca3d1867ad3dcb3",
-			"revisionTime": "2017-06-02T18:54:01Z",
-			"version": "v1.8.34",
-			"versionExact": "v1.8.34"
-		},
-		{
-			"checksumSHA1": "04ypv4x12l4q0TksA1zEVsmgpvw=",
-			"path": "github.com/aws/aws-sdk-go/internal/shareddefaults",
-			"revision": "be4fa13e47938e4801fada8c8ca3d1867ad3dcb3",
-			"revisionTime": "2017-06-02T18:54:01Z",
-			"version": "v1.8.34",
-			"versionExact": "v1.8.34"
-		},
-		{
-			"checksumSHA1": "wk7EyvDaHwb5qqoOP/4d3cV0708=",
-			"path": "github.com/aws/aws-sdk-go/private/protocol",
-			"revision": "be4fa13e47938e4801fada8c8ca3d1867ad3dcb3",
-			"revisionTime": "2017-06-02T18:54:01Z",
-			"version": "v1.8.34",
-			"versionExact": "v1.8.34"
-		},
-		{
-			"checksumSHA1": "ZqY5RWavBLWTo6j9xqdyBEaNFRk=",
-			"path": "github.com/aws/aws-sdk-go/private/protocol/query",
-			"revision": "be4fa13e47938e4801fada8c8ca3d1867ad3dcb3",
-			"revisionTime": "2017-06-02T18:54:01Z",
-			"version": "v1.8.34",
-			"versionExact": "v1.8.34"
-		},
-		{
-			"checksumSHA1": "Drt1JfLMa0DQEZLWrnMlTWaIcC8=",
-			"path": "github.com/aws/aws-sdk-go/private/protocol/query/queryutil",
-			"revision": "be4fa13e47938e4801fada8c8ca3d1867ad3dcb3",
-			"revisionTime": "2017-06-02T18:54:01Z",
-			"version": "v1.8.34",
-			"versionExact": "v1.8.34"
-		},
-		{
-			"checksumSHA1": "VCTh+dEaqqhog5ncy/WTt9+/gFM=",
-			"path": "github.com/aws/aws-sdk-go/private/protocol/rest",
-			"revision": "be4fa13e47938e4801fada8c8ca3d1867ad3dcb3",
-			"revisionTime": "2017-06-02T18:54:01Z",
-			"version": "v1.8.34",
-			"versionExact": "v1.8.34"
-		},
-		{
-			"checksumSHA1": "ODo+ko8D6unAxZuN1jGzMcN4QCc=",
-			"path": "github.com/aws/aws-sdk-go/private/protocol/restxml",
-			"revision": "be4fa13e47938e4801fada8c8ca3d1867ad3dcb3",
-			"revisionTime": "2017-06-02T18:54:01Z",
-			"version": "v1.8.34",
-			"versionExact": "v1.8.34"
-		},
-		{
-			"checksumSHA1": "0qYPUga28aQVkxZgBR3Z86AbGUQ=",
-			"path": "github.com/aws/aws-sdk-go/private/protocol/xml/xmlutil",
-			"revision": "be4fa13e47938e4801fada8c8ca3d1867ad3dcb3",
-			"revisionTime": "2017-06-02T18:54:01Z",
-			"version": "v1.8.34",
-			"versionExact": "v1.8.34"
-		},
-		{
-			"checksumSHA1": "krqUUMDYRN2ohYcumxZl8BTR5EQ=",
-			"path": "github.com/aws/aws-sdk-go/service/s3",
-			"revision": "be4fa13e47938e4801fada8c8ca3d1867ad3dcb3",
-			"revisionTime": "2017-06-02T18:54:01Z",
-			"version": "v1.8.34",
-			"versionExact": "v1.8.34"
-		},
-		{
-			"checksumSHA1": "VH5y62f+SDyEIqnTibiPtQ687i8=",
-			"path": "github.com/aws/aws-sdk-go/service/sts",
-			"revision": "be4fa13e47938e4801fada8c8ca3d1867ad3dcb3",
-			"revisionTime": "2017-06-02T18:54:01Z",
-			"version": "v1.8.34",
-			"versionExact": "v1.8.34"
-		},
-		{
-			"checksumSHA1": "nqw2Qn5xUklssHTubS5HDvEL9L4=",
-			"path": "github.com/bgentry/go-netrc/netrc",
-			"revision": "9fd32a8b3d3d3f9d43c341bfe098430e07609480",
-			"revisionTime": "2014-04-22T17:41:19Z"
-		},
-		{
-			"checksumSHA1": "oTmBS67uxM6OXB/+OJUAG9LK4jw=",
-			"path": "github.com/bgentry/speakeasy",
-			"revision": "4aabc24848ce5fd31929f7d1e4ea74d3709c14cd",
-			"revisionTime": "2017-04-17T20:07:03Z"
-		},
-		{
-			"checksumSHA1": "OT4XN9z5k69e2RsMSpwW74B+yk4=",
-			"path": "github.com/blang/semver",
-			"revision": "2ee87856327ba09384cabd113bc6b5d174e9ec0f",
-			"revisionTime": "2017-07-27T06:48:18Z"
-		},
-		{
-			"checksumSHA1": "dvabztWVQX8f6oMLRyv4dLH+TGY=",
-			"path": "github.com/davecgh/go-spew/spew",
-			"revision": "346938d642f2ec3594ed81d874461961cd0faa76",
-			"revisionTime": "2016-10-29T20:57:26Z"
-		},
-		{
-			"checksumSHA1": "yDQQpeUxwqB3C+4opweg6znWJQk=",
-			"comment": "v2.4.0-11-gf219341",
-			"path": "github.com/dgrijalva/jwt-go",
-			"revision": "f0777076321ab64f6efc15a82d9d23b98539b943",
-			"revisionTime": "2016-06-17T17:01:58Z"
-		},
-		{
-			"checksumSHA1": "vI06gXltt7k8zik7bOZvG2PmfYo=",
-			"path": "github.com/dimchansky/utfbom",
-			"revision": "6c6132ff69f0f6c088739067407b5d32c52e1d0f",
-			"revisionTime": "2017-03-28T06:13:12Z"
-		},
-		{
-			"checksumSHA1": "BCv50o5pDkoSG3vYKOSai1Z8p3w=",
-			"path": "github.com/fsouza/go-dockerclient",
-			"revision": "1d4f4ae73768d3ca16a6fb964694f58dc5eba601",
-			"revisionTime": "2016-04-27T17:25:47Z",
-			"tree": true
-		},
-		{
-			"checksumSHA1": "1K+xrZ1PBez190iGt5OnMtGdih4=",
-			"comment": "v1.8.6",
-			"path": "github.com/go-ini/ini",
-			"revision": "766e555c68dc8bda90d197ee8946c37519c19409",
-			"revisionTime": "2017-01-17T13:00:17Z"
-		},
-		{
-			"checksumSHA1": "yqF125xVSkmfLpIVGrLlfE05IUk=",
-			"path": "github.com/golang/protobuf/proto",
-			"revision": "130e6b02ab059e7b717a096f397c5b60111cae74",
-			"revisionTime": "2017-09-20T22:06:47Z"
-		},
-		{
-			"checksumSHA1": "VfkiItDBFFkZluaAMAzJipDXNBY=",
-			"path": "github.com/golang/protobuf/ptypes",
-			"revision": "130e6b02ab059e7b717a096f397c5b60111cae74",
-			"revisionTime": "2017-09-20T22:06:47Z"
-		},
-		{
-			"checksumSHA1": "UB9scpDxeFjQe5tEthuR4zCLRu4=",
-			"path": "github.com/golang/protobuf/ptypes/any",
-			"revision": "130e6b02ab059e7b717a096f397c5b60111cae74",
-			"revisionTime": "2017-09-20T22:06:47Z"
-		},
-		{
-			"checksumSHA1": "hUjAj0dheFVDl84BAnSWj9qy2iY=",
-			"path": "github.com/golang/protobuf/ptypes/duration",
-			"revision": "130e6b02ab059e7b717a096f397c5b60111cae74",
-			"revisionTime": "2017-09-20T22:06:47Z"
-		},
-		{
-			"checksumSHA1": "O2ItP5rmfrgxPufhjJXbFlXuyL8=",
-			"path": "github.com/golang/protobuf/ptypes/timestamp",
-			"revision": "130e6b02ab059e7b717a096f397c5b60111cae74",
-			"revisionTime": "2017-09-20T22:06:47Z"
-		},
-		{
-			"checksumSHA1": "Y80EASFjCaCxHdfPxmN4Wc2n1BM=",
-			"path": "github.com/google/uuid",
-			"revision": "7e072fc3a7be179aee6d3359e46015aa8c995314",
-			"revisionTime": "2017-08-14T14:36:39Z"
-		},
-		{
-			"checksumSHA1": "cdOCt0Yb+hdErz8NAQqayxPmRsY=",
-			"path": "github.com/hashicorp/errwrap",
-			"revision": "7554cd9344cec97297fa6649b055a8c98c2a1e55"
-		},
-		{
-			"checksumSHA1": "b8F628srIitj5p7Y130xc9k0QWs=",
-			"path": "github.com/hashicorp/go-cleanhttp",
-			"revision": "3573b8b52aa7b37b9358d966a898feb387f62437",
-			"revisionTime": "2017-02-11T01:34:15Z"
-		},
-		{
-			"checksumSHA1": "brThpsw/3IsIiU92V6YzqxRjqJU=",
-			"path": "github.com/hashicorp/go-getter",
-			"revision": "64040d90d4ab861e7e833d689dc76a0f176d8dec",
-			"revisionTime": "2018-02-26T18:37:29Z"
-		},
-		{
-			"checksumSHA1": "9J+kDr29yDrwsdu2ULzewmqGjpA=",
-			"path": "github.com/hashicorp/go-getter/helper/url",
-			"revision": "c3d66e76678dce180a7b452653472f949aedfbcd",
-			"revisionTime": "2017-02-07T21:55:32Z"
-		},
-		{
-			"checksumSHA1": "0OUXdKhaE6TzpHevY0VFlAA5YJ8=",
-			"path": "github.com/hashicorp/go-hclog",
-			"revision": "8105cc0a3736cc153a2025f5d0d91b80045fc9ff",
-			"revisionTime": "2017-09-03T16:32:58Z"
-		},
-		{
-			"checksumSHA1": "lrSl49G23l6NhfilxPM0XFs5rZo=",
-			"path": "github.com/hashicorp/go-multierror",
-			"revision": "d30f09973e19c1dfcd120b2d9c4f168e68d6b5d5"
-		},
-		{
-			"checksumSHA1": "R6me0jVmcT/OPo80Fe0qo5fRwHc=",
-			"path": "github.com/hashicorp/go-plugin",
-			"revision": "a5174f84d7f8ff00fb07ab4ef1f380d32eee0e63",
-			"revisionTime": "2017-08-16T15:18:19Z"
-		},
-		{
-			"checksumSHA1": "85XUnluYJL7F55ptcwdmN8eSOsk=",
-			"path": "github.com/hashicorp/go-uuid",
-			"revision": "36289988d83ca270bc07c234c36f364b0dd9c9a7"
-		},
-		{
-			"checksumSHA1": "EcZfls6vcqjasWV/nBlu+C+EFmc=",
-			"path": "github.com/hashicorp/go-version",
-			"revision": "e96d3840402619007766590ecea8dd7af1292276",
-			"revisionTime": "2016-10-31T18:26:05Z"
-		},
-		{
-			"checksumSHA1": "o3XZZdOnSnwQSpYw215QV75ZDeI=",
-			"path": "github.com/hashicorp/hcl",
-			"revision": "a4b07c25de5ff55ad3b8936cea69a79a3d95a855",
-			"revisionTime": "2017-05-04T19:02:34Z"
-		},
-		{
-			"checksumSHA1": "XQmjDva9JCGGkIecOgwtBEMCJhU=",
-			"path": "github.com/hashicorp/hcl/hcl/ast",
-			"revision": "a4b07c25de5ff55ad3b8936cea69a79a3d95a855",
-			"revisionTime": "2017-05-04T19:02:34Z"
-		},
-		{
-			"checksumSHA1": "teokXoyRXEJ0vZHOWBD11l5YFNI=",
-			"path": "github.com/hashicorp/hcl/hcl/parser",
-			"revision": "a4b07c25de5ff55ad3b8936cea69a79a3d95a855",
-			"revisionTime": "2017-05-04T19:02:34Z"
-		},
-		{
-			"checksumSHA1": "z6wdP4mRw4GVjShkNHDaOWkbxS0=",
-			"path": "github.com/hashicorp/hcl/hcl/scanner",
-			"revision": "a4b07c25de5ff55ad3b8936cea69a79a3d95a855",
-			"revisionTime": "2017-05-04T19:02:34Z"
-		},
-		{
-			"checksumSHA1": "oS3SCN9Wd6D8/LG0Yx1fu84a7gI=",
-			"path": "github.com/hashicorp/hcl/hcl/strconv",
-			"revision": "a4b07c25de5ff55ad3b8936cea69a79a3d95a855",
-			"revisionTime": "2017-05-04T19:02:34Z"
-		},
-		{
-			"checksumSHA1": "c6yprzj06ASwCo18TtbbNNBHljA=",
-			"path": "github.com/hashicorp/hcl/hcl/token",
-			"revision": "a4b07c25de5ff55ad3b8936cea69a79a3d95a855",
-			"revisionTime": "2017-05-04T19:02:34Z"
-		},
-		{
-			"checksumSHA1": "PwlfXt7mFS8UYzWxOK5DOq0yxS0=",
-			"path": "github.com/hashicorp/hcl/json/parser",
-			"revision": "a4b07c25de5ff55ad3b8936cea69a79a3d95a855",
-			"revisionTime": "2017-05-04T19:02:34Z"
-		},
-		{
-			"checksumSHA1": "YdvFsNOMSWMLnY6fcliWQa0O5Fw=",
-			"path": "github.com/hashicorp/hcl/json/scanner",
-			"revision": "a4b07c25de5ff55ad3b8936cea69a79a3d95a855",
-			"revisionTime": "2017-05-04T19:02:34Z"
-		},
-		{
-			"checksumSHA1": "fNlXQCQEnb+B3k5UDL/r15xtSJY=",
-			"path": "github.com/hashicorp/hcl/json/token",
-			"revision": "a4b07c25de5ff55ad3b8936cea69a79a3d95a855",
-			"revisionTime": "2017-05-04T19:02:34Z"
-		},
-		{
-			"checksumSHA1": "BRJaQcKriVKEirVC7YxBxPufQF0=",
-			"path": "github.com/hashicorp/hcl2/gohcl",
-			"revision": "998a3053e207853cf21b90e451772fbecfd1d1bc",
-			"revisionTime": "2018-02-27T15:54:56Z"
-		},
-		{
-			"checksumSHA1": "8WGegGBHF0jpEtTECIYLhyKDlV4=",
-			"path": "github.com/hashicorp/hcl2/hcl",
-			"revision": "998a3053e207853cf21b90e451772fbecfd1d1bc",
-			"revisionTime": "2018-02-27T15:54:56Z"
-		},
-		{
-			"checksumSHA1": "DBtGa0Ki9o5LM9VbvN3C6ca30uk=",
-			"path": "github.com/hashicorp/hcl2/hcl/hclsyntax",
-			"revision": "998a3053e207853cf21b90e451772fbecfd1d1bc",
-			"revisionTime": "2018-02-27T15:54:56Z"
-		},
-		{
-			"checksumSHA1": "rO5UMfg6RZZmFT+cVY6enj+Z6FQ=",
-			"path": "github.com/hashicorp/hcl2/hcl/json",
-			"revision": "998a3053e207853cf21b90e451772fbecfd1d1bc",
-			"revisionTime": "2018-02-27T15:54:56Z"
-		},
-		{
-			"checksumSHA1": "672O/GQ9z+OFsG3eHLKq1yg3ZGM=",
-			"path": "github.com/hashicorp/hcl2/hcldec",
-			"revision": "998a3053e207853cf21b90e451772fbecfd1d1bc",
-			"revisionTime": "2018-02-27T15:54:56Z"
-		},
-		{
-			"checksumSHA1": "IzmftuG99BqNhbFGhxZaGwtiMtM=",
-			"path": "github.com/hashicorp/hcl2/hclparse",
-			"revision": "998a3053e207853cf21b90e451772fbecfd1d1bc",
-			"revisionTime": "2018-02-27T15:54:56Z"
-		},
-		{
-			"checksumSHA1": "M09yxoBoCEtG7EcHR8aEWLzMMJc=",
-			"path": "github.com/hashicorp/hil",
-			"revision": "fac2259da677551de1fb92b844c4d020a38d8468",
-			"revisionTime": "2017-05-12T21:33:05Z"
-		},
-		{
-			"checksumSHA1": "0S0KeBcfqVFYBPeZkuJ4fhQ5mCA=",
-			"path": "github.com/hashicorp/hil/ast",
-			"revision": "fac2259da677551de1fb92b844c4d020a38d8468",
-			"revisionTime": "2017-05-12T21:33:05Z"
-		},
-		{
-			"checksumSHA1": "P5PZ3k7SmqWmxgJ8Q0gLzeNpGhE=",
-			"path": "github.com/hashicorp/hil/parser",
-			"revision": "fac2259da677551de1fb92b844c4d020a38d8468",
-			"revisionTime": "2017-05-12T21:33:05Z"
-		},
-		{
-			"checksumSHA1": "DC1k5kOua4oFqmo+JRt0YzfP44o=",
-			"path": "github.com/hashicorp/hil/scanner",
-			"revision": "fac2259da677551de1fb92b844c4d020a38d8468",
-			"revisionTime": "2017-05-12T21:33:05Z"
-		},
-		{
-			"checksumSHA1": "vt+P9D2yWDO3gdvdgCzwqunlhxU=",
-			"path": "github.com/hashicorp/logutils",
-			"revision": "0dc08b1671f34c4250ce212759ebd880f743d883",
-			"revisionTime": "2015-06-09T07:04:31Z"
-		},
-		{
-			"checksumSHA1": "D2qVXjDywJu6wLj/4NCTsFnRrvw=",
-			"path": "github.com/hashicorp/terraform/config",
-			"revision": "3802b14260603f90c7a1faf55994dcc8933e2069",
-			"revisionTime": "2018-01-31T20:48:39Z",
-			"version": "=v0.11.3",
-			"versionExact": "v0.11.3"
-		},
-		{
-			"checksumSHA1": "WzQP2WfiCYlaALKZVqEFsxZsG1o=",
-			"path": "github.com/hashicorp/terraform/config/configschema",
-			"revision": "3802b14260603f90c7a1faf55994dcc8933e2069",
-			"revisionTime": "2018-01-31T20:48:39Z",
-			"version": "=v0.11.3",
-			"versionExact": "v0.11.3"
-		},
-		{
-			"checksumSHA1": "3V7300kyZF+AGy/cOKV0+P6M3LY=",
-			"path": "github.com/hashicorp/terraform/config/hcl2shim",
-			"revision": "3802b14260603f90c7a1faf55994dcc8933e2069",
-			"revisionTime": "2018-01-31T20:48:39Z",
-			"version": "=v0.11.3",
-			"versionExact": "v0.11.3"
-		},
-		{
-			"checksumSHA1": "7+cYlhS0+Z/xYUzYQft8Wibs1GA=",
-			"path": "github.com/hashicorp/terraform/config/module",
-			"revision": "3802b14260603f90c7a1faf55994dcc8933e2069",
-			"revisionTime": "2018-01-31T20:48:39Z",
-			"version": "=v0.11.3",
-			"versionExact": "v0.11.3"
-		},
-		{
-			"checksumSHA1": "mPbjVPD2enEey45bP4M83W2AxlY=",
-			"path": "github.com/hashicorp/terraform/dag",
-			"revision": "3802b14260603f90c7a1faf55994dcc8933e2069",
-			"revisionTime": "2018-01-31T20:48:39Z",
-			"version": "=v0.11.3",
-			"versionExact": "v0.11.3"
-		},
-		{
-			"checksumSHA1": "P8gNPDuOzmiK4Lz9xG7OBy4Rlm8=",
-			"path": "github.com/hashicorp/terraform/flatmap",
-			"revision": "3802b14260603f90c7a1faf55994dcc8933e2069",
-			"revisionTime": "2018-01-31T20:48:39Z",
-			"version": "=v0.11.3",
-			"versionExact": "v0.11.3"
-		},
-		{
-			"checksumSHA1": "zx5DLo5aV0xDqxGTzSibXg7HHAA=",
-			"path": "github.com/hashicorp/terraform/helper/acctest",
-			"revision": "3802b14260603f90c7a1faf55994dcc8933e2069",
-			"revisionTime": "2018-01-31T20:48:39Z",
-			"version": "=v0.11.3",
-			"versionExact": "v0.11.3"
-		},
-		{
-			"checksumSHA1": "uT6Q9RdSRAkDjyUgQlJ2XKJRab4=",
-			"path": "github.com/hashicorp/terraform/helper/config",
-			"revision": "3802b14260603f90c7a1faf55994dcc8933e2069",
-			"revisionTime": "2018-01-31T20:48:39Z",
-			"version": "=v0.11.3",
-			"versionExact": "v0.11.3"
-		},
-		{
-			"checksumSHA1": "KNvbU1r5jv0CBeQLnEtDoL3dRtc=",
-			"path": "github.com/hashicorp/terraform/helper/hashcode",
-			"revision": "3802b14260603f90c7a1faf55994dcc8933e2069",
-			"revisionTime": "2018-01-31T20:48:39Z",
-			"version": "=v0.11.3",
-			"versionExact": "v0.11.3"
-		},
-		{
-			"checksumSHA1": "B267stWNQd0/pBTXHfI/tJsxzfc=",
-			"path": "github.com/hashicorp/terraform/helper/hilmapstructure",
-			"revision": "3802b14260603f90c7a1faf55994dcc8933e2069",
-			"revisionTime": "2018-01-31T20:48:39Z",
-			"version": "=v0.11.3",
-			"versionExact": "v0.11.3"
-		},
-		{
-			"checksumSHA1": "BAXV9ruAyno3aFgwYI2/wWzB2Gc=",
-			"path": "github.com/hashicorp/terraform/helper/logging",
-			"revision": "3802b14260603f90c7a1faf55994dcc8933e2069",
-			"revisionTime": "2018-01-31T20:48:39Z",
-			"version": "=v0.11.3",
-			"versionExact": "v0.11.3"
-		},
-		{
-			"checksumSHA1": "twkFd4x71kBnDfrdqO5nhs8dMOY=",
-			"path": "github.com/hashicorp/terraform/helper/mutexkv",
-			"revision": "3802b14260603f90c7a1faf55994dcc8933e2069",
-			"revisionTime": "2018-01-31T20:48:39Z",
-			"version": "=v0.11.3",
-			"versionExact": "v0.11.3"
-		},
-		{
-			"checksumSHA1": "9d4zouxtH24HFa6RuUdq7lG3tgQ=",
-			"path": "github.com/hashicorp/terraform/helper/resource",
-			"revision": "3802b14260603f90c7a1faf55994dcc8933e2069",
-			"revisionTime": "2018-01-31T20:48:39Z",
-			"version": "=v0.11.3",
-			"versionExact": "v0.11.3"
-		},
-		{
-			"checksumSHA1": "Hnaw+m7E6HQ+me3G/p6pMLU7SXk=",
-			"path": "github.com/hashicorp/terraform/helper/schema",
-			"revision": "3802b14260603f90c7a1faf55994dcc8933e2069",
-			"revisionTime": "2018-01-31T20:48:39Z",
-			"version": "=v0.11.3",
-			"versionExact": "v0.11.3"
-		},
-		{
-			"checksumSHA1": "Fzbv+N7hFXOtrR6E7ZcHT3jEE9s=",
-			"path": "github.com/hashicorp/terraform/helper/structure",
-			"revision": "3802b14260603f90c7a1faf55994dcc8933e2069",
-			"revisionTime": "2018-01-31T20:48:39Z",
-			"version": "=v0.11.3",
-			"versionExact": "v0.11.3"
-		},
-		{
-			"checksumSHA1": "6O4zxgqAD+QZm6plsIfl4MH310Q=",
-			"path": "github.com/hashicorp/terraform/helper/validation",
-			"revision": "3802b14260603f90c7a1faf55994dcc8933e2069",
-			"revisionTime": "2018-01-31T20:48:39Z",
-			"version": "=v0.11.3",
-			"versionExact": "v0.11.3"
-		},
-		{
-			"checksumSHA1": "yFWmdS6yEJZpRJzUqd/mULqCYGk=",
-			"path": "github.com/hashicorp/terraform/moduledeps",
-			"revision": "3802b14260603f90c7a1faf55994dcc8933e2069",
-			"revisionTime": "2018-01-31T20:48:39Z",
-			"version": "=v0.11.3",
-			"versionExact": "v0.11.3"
-		},
-		{
-			"checksumSHA1": "DqaoG++NXRCfvH/OloneLWrM+3k=",
-			"path": "github.com/hashicorp/terraform/plugin",
-			"revision": "3802b14260603f90c7a1faf55994dcc8933e2069",
-			"revisionTime": "2018-01-31T20:48:39Z",
-			"version": "=v0.11.3",
-			"versionExact": "v0.11.3"
-		},
-		{
-			"checksumSHA1": "zSwwe4v/eJEBO1m1fLIeroxRbxE=",
-			"path": "github.com/hashicorp/terraform/plugin/discovery",
-			"revision": "3802b14260603f90c7a1faf55994dcc8933e2069",
-			"revisionTime": "2018-01-31T20:48:39Z",
-			"version": "=v0.11.3",
-			"versionExact": "v0.11.3"
-		},
-		{
-			"checksumSHA1": "R6kmKI5Yetjs3Jwp1NjsetpUzJQ=",
-			"path": "github.com/hashicorp/terraform/registry",
-			"revision": "dc8036636ae76c7a7d1a7bd4e0ee09686a216a3b",
-			"revisionTime": "2018-02-27T16:38:55Z"
-		},
-		{
-			"checksumSHA1": "cR87P4V5aiEfvF+1qoBi2JQyQS4=",
-			"path": "github.com/hashicorp/terraform/registry/regsrc",
-			"revision": "3802b14260603f90c7a1faf55994dcc8933e2069",
-			"revisionTime": "2018-01-31T20:48:39Z",
-			"version": "=v0.11.3",
-			"versionExact": "v0.11.3"
-		},
-		{
-			"checksumSHA1": "y9IXgIJQq9XNy1zIYUV2Kc0KsnA=",
-			"path": "github.com/hashicorp/terraform/registry/response",
-			"revision": "3802b14260603f90c7a1faf55994dcc8933e2069",
-			"revisionTime": "2018-01-31T20:48:39Z",
-			"version": "=v0.11.3",
-			"versionExact": "v0.11.3"
-		},
-		{
-			"checksumSHA1": "VXlzRRDVOqeMvnnrbUcR9H64OA4=",
-			"path": "github.com/hashicorp/terraform/svchost",
-			"revision": "3802b14260603f90c7a1faf55994dcc8933e2069",
-			"revisionTime": "2018-01-31T20:48:39Z",
-			"version": "=v0.11.3",
-			"versionExact": "v0.11.3"
-		},
-		{
-			"checksumSHA1": "GzcKNlFL0N77JVjU8qbltXE4R3k=",
-			"path": "github.com/hashicorp/terraform/svchost/auth",
-			"revision": "3802b14260603f90c7a1faf55994dcc8933e2069",
-			"revisionTime": "2018-01-31T20:48:39Z",
-			"version": "=v0.11.3",
-			"versionExact": "v0.11.3"
-		},
-		{
-			"checksumSHA1": "Y4t8+iBORq8ll8t6tmwUozq3FGk=",
-			"path": "github.com/hashicorp/terraform/svchost/disco",
-			"revision": "3802b14260603f90c7a1faf55994dcc8933e2069",
-			"revisionTime": "2018-01-31T20:48:39Z",
-			"version": "=v0.11.3",
-			"versionExact": "v0.11.3"
-		},
-		{
-			"checksumSHA1": "4iyhUJFJqtCont3sddyqSD3DFWg=",
-			"path": "github.com/hashicorp/terraform/terraform",
-			"revision": "3802b14260603f90c7a1faf55994dcc8933e2069",
-			"revisionTime": "2018-01-31T20:48:39Z",
-			"version": "=v0.11.3",
-			"versionExact": "v0.11.3"
-		},
-		{
-			"checksumSHA1": "+K+oz9mMTmQMxIA3KVkGRfjvm9I=",
-			"path": "github.com/hashicorp/terraform/tfdiags",
-			"revision": "3802b14260603f90c7a1faf55994dcc8933e2069",
-			"revisionTime": "2018-01-31T20:48:39Z",
-			"version": "=v0.11.3",
-			"versionExact": "v0.11.3"
-		},
-		{
-			"checksumSHA1": "R43En+SNnXiSxTUecrW58Ohprmc=",
-			"path": "github.com/hashicorp/terraform/version",
-			"revision": "3802b14260603f90c7a1faf55994dcc8933e2069",
-			"revisionTime": "2018-01-31T20:48:39Z",
-			"version": "=v0.11.3",
-			"versionExact": "v0.11.3"
-		},
-		{
-			"checksumSHA1": "ZhK6IO2XN81Y+3RAjTcVm1Ic7oU=",
-			"path": "github.com/hashicorp/yamux",
-			"revision": "d1caa6c97c9fc1cc9e83bbe34d0603f9ff0ce8bd",
-			"revisionTime": "2016-07-20T23:31:40Z"
-		},
-		{
-			"checksumSHA1": "0ZrwvB6KoGPj2PoDNSEJwxQ6Mog=",
-			"comment": "0.2.2-2-gc01cf91",
-			"path": "github.com/jmespath/go-jmespath",
-			"revision": "bd40a432e4c76585ef6b72d3fd96fb9b6dc7b68d",
-			"revisionTime": "2016-08-03T19:07:31Z"
-		},
-		{
-			"checksumSHA1": "T9E+5mKBQ/BX4wlNxgaPfetxdeI=",
-			"path": "github.com/marstr/guid",
-			"revision": "8bdf7d1a087ccc975cf37dd6507da50698fd19ca",
-			"revisionTime": "2017-04-27T23:51:15Z"
-		},
-		{
-			"checksumSHA1": "y/A5iuvwjytQE2CqVuphQRXR2nI=",
-			"path": "github.com/mattn/go-isatty",
-			"revision": "a5cdd64afdee435007ee3e9f6ed4684af949d568",
-			"revisionTime": "2017-09-25T05:49:04Z"
-		},
-		{
-			"checksumSHA1": "UIqCj7qI0hhIMpAhS9YYqs2jD48=",
-			"path": "github.com/mitchellh/cli",
-			"revision": "65fcae5817c8600da98ada9d7edf26dd1a84837b",
-			"revisionTime": "2017-09-08T18:10:43Z"
-		},
-		{
-			"checksumSHA1": "guxbLo8KHHBeM0rzou4OTzzpDNs=",
-			"path": "github.com/mitchellh/copystructure",
-			"revision": "5af94aef99f597e6a9e1f6ac6be6ce0f3c96b49d",
-			"revisionTime": "2016-10-13T19:53:42Z"
-		},
-		{
-			"checksumSHA1": "V/quM7+em2ByJbWBLOsEwnY3j/Q=",
-			"path": "github.com/mitchellh/go-homedir",
-			"revision": "b8bc1bf767474819792c23f32d8286a45736f1c6",
-			"revisionTime": "2016-12-03T19:45:07Z"
-		},
-		{
-			"checksumSHA1": "6TBW88DSxRHf4WvOC9K5ilBZx/8=",
-			"path": "github.com/mitchellh/go-testing-interface",
-			"revision": "9a441910b16872f7b8283682619b3761a9aa2222",
-			"revisionTime": "2017-07-30T05:09:07Z"
-		},
-		{
-			"checksumSHA1": "L3leymg2RT8hFl5uL+5KP/LpBkg=",
-			"path": "github.com/mitchellh/go-wordwrap",
-			"revision": "ad45545899c7b13c020ea92b2072220eefad42b8",
-			"revisionTime": "2015-03-14T17:03:34Z"
-		},
-		{
-			"checksumSHA1": "xyoJKalfQwTUN1qzZGQKWYAwl0A=",
-			"path": "github.com/mitchellh/hashstructure",
-			"revision": "6b17d669fac5e2f71c16658d781ec3fdd3802b69"
-		},
-		{
-			"checksumSHA1": "MlX15lJuV8DYARX5RJY8rqrSEWQ=",
-			"path": "github.com/mitchellh/mapstructure",
-			"revision": "53818660ed4955e899c0bcafa97299a388bd7c8e",
-			"revisionTime": "2017-03-07T20:11:23Z"
-		},
-		{
-			"checksumSHA1": "vBpuqNfSTZcAR/0tP8tNYacySGs=",
-			"path": "github.com/mitchellh/reflectwalk",
-			"revision": "92573fe8d000a145bfebc03a16bc22b34945867f",
-			"revisionTime": "2016-10-03T17:45:16Z"
-		},
-		{
-			"checksumSHA1": "rTNABfFJ9wtLQRH8uYNkEZGQOrY=",
-			"path": "github.com/posener/complete",
-			"revision": "88e59760adaddb8276c9b15511302890690e2dae",
-			"revisionTime": "2017-09-08T12:52:45Z"
-		},
-		{
-			"checksumSHA1": "NB7uVS0/BJDmNu68vPAlbrq4TME=",
-			"path": "github.com/posener/complete/cmd",
-			"revision": "88e59760adaddb8276c9b15511302890690e2dae",
-			"revisionTime": "2017-09-08T12:52:45Z"
-		},
-		{
-			"checksumSHA1": "Hwojin3GxRyKwPAiz5r7UszqkPc=",
-			"path": "github.com/posener/complete/cmd/install",
-			"revision": "88e59760adaddb8276c9b15511302890690e2dae",
-			"revisionTime": "2017-09-08T12:52:45Z"
-		},
-		{
-			"checksumSHA1": "DMo94FwJAm9ZCYCiYdJU2+bh4no=",
-			"path": "github.com/posener/complete/match",
-			"revision": "88e59760adaddb8276c9b15511302890690e2dae",
-			"revisionTime": "2017-09-08T12:52:45Z"
-		},
-		{
-			"checksumSHA1": "u5s2PZ7fzCOqQX7bVPf9IJ+qNLQ=",
-			"path": "github.com/rancher/go-rancher",
-			"revision": "ec24b7f12fca9f78fbfcd62a0ea8bce14ade8792",
-			"revisionTime": "2017-04-07T04:09:43Z"
-		},
-		{
-			"checksumSHA1": "zmC8/3V4ls53DJlNTKDZwPSC/dA=",
-			"path": "github.com/satori/go.uuid",
-			"revision": "b061729afc07e77a8aa4fad0a2fd840958f1942a",
-			"revisionTime": "2016-09-27T10:08:44Z"
-		},
-		{
-			"checksumSHA1": "iqUXcP3VA+G1/gVLRpQpBUt/BuA=",
-			"path": "github.com/satori/uuid",
-			"revision": "b061729afc07e77a8aa4fad0a2fd840958f1942a",
-			"revisionTime": "2016-09-27T10:08:44Z"
-		},
-		{
-			"checksumSHA1": "qgMa75aMGbkFY0jIqqqgVnCUoNA=",
-			"path": "github.com/ulikunitz/xz",
-			"revision": "0c6b41e72360850ca4f98dc341fd999726ea007f",
-			"revisionTime": "2017-06-05T21:53:11Z"
-		},
-		{
-			"checksumSHA1": "vjnTkzNrMs5Xj6so/fq0mQ6dT1c=",
-			"path": "github.com/ulikunitz/xz/internal/hash",
-			"revision": "0c6b41e72360850ca4f98dc341fd999726ea007f",
-			"revisionTime": "2017-06-05T21:53:11Z"
-		},
-		{
-			"checksumSHA1": "m0pm57ASBK/CTdmC0ppRHO17mBs=",
-			"path": "github.com/ulikunitz/xz/internal/xlog",
-			"revision": "0c6b41e72360850ca4f98dc341fd999726ea007f",
-			"revisionTime": "2017-06-05T21:53:11Z"
-		},
-		{
-			"checksumSHA1": "2vZw6zc8xuNlyVz2QKvdlNSZQ1U=",
-			"path": "github.com/ulikunitz/xz/lzma",
-			"revision": "0c6b41e72360850ca4f98dc341fd999726ea007f",
-			"revisionTime": "2017-06-05T21:53:11Z"
-		},
-		{
-			"checksumSHA1": "LUk2yLGjAYyMRDhFHxfMCee4u70=",
-			"path": "github.com/zclconf/go-cty/cty",
-			"revision": "7166230c635fa24bbe613c5a53e75ad15c42c059",
-			"revisionTime": "2018-02-27T16:32:37Z"
-		},
-		{
-			"checksumSHA1": "gDpi8g5VxCRM3JKm/kaYlGdFUdQ=",
-			"path": "github.com/zclconf/go-cty/cty/convert",
-			"revision": "7166230c635fa24bbe613c5a53e75ad15c42c059",
-			"revisionTime": "2018-02-27T16:32:37Z"
-		},
-		{
-			"checksumSHA1": "TU21yqpRZdbEbH8pp4I5YsQa00E=",
-			"path": "github.com/zclconf/go-cty/cty/function",
-			"revision": "7166230c635fa24bbe613c5a53e75ad15c42c059",
-			"revisionTime": "2018-02-27T16:32:37Z"
-		},
-		{
-			"checksumSHA1": "4R+DQqBew6i9a4lYiLZW1OXVwTI=",
-			"path": "github.com/zclconf/go-cty/cty/function/stdlib",
-			"revision": "7166230c635fa24bbe613c5a53e75ad15c42c059",
-			"revisionTime": "2018-02-27T16:32:37Z"
-		},
-		{
-			"checksumSHA1": "tmCzwfNXOEB1sSO7TKVzilb2vjA=",
-			"path": "github.com/zclconf/go-cty/cty/gocty",
-			"revision": "7166230c635fa24bbe613c5a53e75ad15c42c059",
-			"revisionTime": "2018-02-27T16:32:37Z"
-		},
-		{
-			"checksumSHA1": "1ApmO+Q33+Oem/3f6BU6sztJWNc=",
-			"path": "github.com/zclconf/go-cty/cty/json",
-			"revision": "7166230c635fa24bbe613c5a53e75ad15c42c059",
-			"revisionTime": "2018-02-27T16:32:37Z"
-		},
-		{
-			"checksumSHA1": "y5Sk+n6SOspFj8mlyb8swr4DMIs=",
-			"path": "github.com/zclconf/go-cty/cty/set",
-			"revision": "7166230c635fa24bbe613c5a53e75ad15c42c059",
-			"revisionTime": "2018-02-27T16:32:37Z"
-		},
-		{
-			"checksumSHA1": "vE43s37+4CJ2CDU6TlOUOYE0K9c=",
-			"path": "golang.org/x/crypto/bcrypt",
-			"revision": "9477e0b78b9ac3d0b03822fd95422e2fe07627cd",
-			"revisionTime": "2016-10-31T15:37:30Z"
-		},
-		{
-			"checksumSHA1": "JsJdKXhz87gWenMwBeejTOeNE7k=",
-			"path": "golang.org/x/crypto/blowfish",
-			"revision": "9477e0b78b9ac3d0b03822fd95422e2fe07627cd",
-			"revisionTime": "2016-10-31T15:37:30Z"
-		},
-		{
-			"checksumSHA1": "TT1rac6kpQp2vz24m5yDGUNQ/QQ=",
-			"path": "golang.org/x/crypto/cast5",
-			"revision": "b176d7def5d71bdd214203491f89843ed217f420",
-			"revisionTime": "2017-07-23T04:49:35Z"
-		},
-		{
-			"checksumSHA1": "C1KKOxFoW7/W/NFNpiXK+boguNo=",
-			"path": "golang.org/x/crypto/curve25519",
-			"revision": "453249f01cfeb54c3d549ddb75ff152ca243f9d8",
-			"revisionTime": "2017-02-08T20:51:15Z"
-		},
-		{
-			"checksumSHA1": "wGb//LjBPNxYHqk+dcLo7BjPXK8=",
-			"path": "golang.org/x/crypto/ed25519",
-			"revision": "b8a2a83acfe6e6770b75de42d5ff4c67596675c0",
-			"revisionTime": "2017-01-13T19:21:00Z"
-		},
-		{
-			"checksumSHA1": "LXFcVx8I587SnWmKycSDEq9yvK8=",
-			"path": "golang.org/x/crypto/ed25519/internal/edwards25519",
-			"revision": "b8a2a83acfe6e6770b75de42d5ff4c67596675c0",
-			"revisionTime": "2017-01-13T19:21:00Z"
-		},
-		{
-			"checksumSHA1": "IIhFTrLlmlc6lEFSitqi4aw2lw0=",
-			"path": "golang.org/x/crypto/openpgp",
-			"revision": "b176d7def5d71bdd214203491f89843ed217f420",
-			"revisionTime": "2017-07-23T04:49:35Z"
-		},
-		{
-			"checksumSHA1": "olOKkhrdkYQHZ0lf1orrFQPQrv4=",
-			"path": "golang.org/x/crypto/openpgp/armor",
-			"revision": "b176d7def5d71bdd214203491f89843ed217f420",
-			"revisionTime": "2017-07-23T04:49:35Z"
-		},
-		{
-			"checksumSHA1": "eo/KtdjieJQXH7Qy+faXFcF70ME=",
-			"path": "golang.org/x/crypto/openpgp/elgamal",
-			"revision": "b176d7def5d71bdd214203491f89843ed217f420",
-			"revisionTime": "2017-07-23T04:49:35Z"
-		},
-		{
-			"checksumSHA1": "rlxVSaGgqdAgwblsErxTxIfuGfg=",
-			"path": "golang.org/x/crypto/openpgp/errors",
-			"revision": "b176d7def5d71bdd214203491f89843ed217f420",
-			"revisionTime": "2017-07-23T04:49:35Z"
-		},
-		{
-			"checksumSHA1": "Pq88+Dgh04UdXWZN6P+bLgYnbRc=",
-			"path": "golang.org/x/crypto/openpgp/packet",
-			"revision": "b176d7def5d71bdd214203491f89843ed217f420",
-			"revisionTime": "2017-07-23T04:49:35Z"
-		},
-		{
-			"checksumSHA1": "s2qT4UwvzBSkzXuiuMkowif1Olw=",
-			"path": "golang.org/x/crypto/openpgp/s2k",
-			"revision": "b176d7def5d71bdd214203491f89843ed217f420",
-			"revisionTime": "2017-07-23T04:49:35Z"
-		},
-		{
-			"checksumSHA1": "fsrFs762jlaILyqqQImS1GfvIvw=",
-			"path": "golang.org/x/crypto/ssh",
-			"revision": "453249f01cfeb54c3d549ddb75ff152ca243f9d8",
-			"revisionTime": "2017-02-08T20:51:15Z"
-		},
-		{
-			"checksumSHA1": "dr5+PfIRzXeN+l1VG+s0lea9qz8=",
-			"path": "golang.org/x/net/context",
-			"revision": "0a9397675ba34b2845f758fe3cd68828369c6517",
-			"revisionTime": "2017-07-19T03:24:12Z"
-		},
-		{
-			"checksumSHA1": "vqc3a+oTUGX8PmD0TS+qQ7gmN8I=",
-			"path": "golang.org/x/net/html",
-			"revision": "1c05540f6879653db88113bc4a2b70aec4bd491f",
-			"revisionTime": "2017-08-04T00:04:37Z"
-		},
-		{
-			"checksumSHA1": "z79z5msRzgU48FCZxSuxfU8b4rs=",
-			"path": "golang.org/x/net/html/atom",
-			"revision": "1c05540f6879653db88113bc4a2b70aec4bd491f",
-			"revisionTime": "2017-08-04T00:04:37Z"
-		},
-		{
-			"checksumSHA1": "cY4u3LCdJxKaS2GbftZjfrOSnNE=",
-			"path": "golang.org/x/net/http2",
-			"revision": "0a9397675ba34b2845f758fe3cd68828369c6517",
-			"revisionTime": "2017-07-19T03:24:12Z"
-		},
-		{
-			"checksumSHA1": "ezWhc7n/FtqkLDQKeU2JbW+80tE=",
-			"path": "golang.org/x/net/http2/hpack",
-			"revision": "0a9397675ba34b2845f758fe3cd68828369c6517",
-			"revisionTime": "2017-07-19T03:24:12Z"
-		},
-		{
-			"checksumSHA1": "1osdKBIU5mNqyQqiGmnutoTzdJA=",
-			"path": "golang.org/x/net/idna",
-			"revision": "0a9397675ba34b2845f758fe3cd68828369c6517",
-			"revisionTime": "2017-07-19T03:24:12Z"
-		},
-		{
-			"checksumSHA1": "UxahDzW2v4mf/+aFxruuupaoIwo=",
-			"path": "golang.org/x/net/internal/timeseries",
-			"revision": "0a9397675ba34b2845f758fe3cd68828369c6517",
-			"revisionTime": "2017-07-19T03:24:12Z"
-		},
-		{
-			"checksumSHA1": "3xyuaSNmClqG4YWC7g0isQIbUTc=",
-			"path": "golang.org/x/net/lex/httplex",
-			"revision": "0a9397675ba34b2845f758fe3cd68828369c6517",
-			"revisionTime": "2017-07-19T03:24:12Z"
-		},
-		{
-			"checksumSHA1": "u/r66lwYfgg682u5hZG7/E7+VCY=",
-			"path": "golang.org/x/net/trace",
-			"revision": "0a9397675ba34b2845f758fe3cd68828369c6517",
-			"revisionTime": "2017-07-19T03:24:12Z"
-		},
-		{
-			"checksumSHA1": "tY+5thYxjKDUQyQXYcBqogmMS5U=",
-			"path": "golang.org/x/sys/unix",
-			"revision": "314a259e304ff91bd6985da2a7149bbf91237993",
-			"revisionTime": "2017-07-19T03:44:26Z"
-		},
-		{
-			"checksumSHA1": "JGxWXCzR7rwOsuQCK1UGd6yuS90=",
-			"path": "golang.org/x/text/collate/build",
-			"revision": "1cbadb444a806fd9430d14ad08967ed91da4fa0a",
-			"revisionTime": "2017-09-13T19:45:57Z"
-		},
-		{
-			"checksumSHA1": "45fiqnr0oU2bicWWAWz0lGWg4eU=",
-			"path": "golang.org/x/text/internal/colltab",
-			"revision": "1cbadb444a806fd9430d14ad08967ed91da4fa0a",
-			"revisionTime": "2017-09-13T19:45:57Z"
-		},
-		{
-			"checksumSHA1": "YsHNCKLl/81IAeBJUjHE4uqAPLM=",
-			"path": "golang.org/x/text/language",
-			"revision": "1cbadb444a806fd9430d14ad08967ed91da4fa0a",
-			"revisionTime": "2017-09-13T19:45:57Z"
-		},
-		{
-			"checksumSHA1": "tltivJ/uj/lqLk05IqGfCv2F/E8=",
-			"path": "golang.org/x/text/secure/bidirule",
-			"revision": "1cbadb444a806fd9430d14ad08967ed91da4fa0a",
-			"revisionTime": "2017-09-13T19:45:57Z"
-		},
-		{
-			"checksumSHA1": "ziMb9+ANGRJSSIuxYdRbA+cDRBQ=",
-			"path": "golang.org/x/text/transform",
-			"revision": "1cbadb444a806fd9430d14ad08967ed91da4fa0a",
-			"revisionTime": "2017-09-13T19:45:57Z"
-		},
-		{
-			"checksumSHA1": "tk+lpF2CDV7e5RwwRY5ZTCGrd9o=",
-			"path": "golang.org/x/text/unicode/bidi",
-			"revision": "1cbadb444a806fd9430d14ad08967ed91da4fa0a",
-			"revisionTime": "2017-09-13T19:45:57Z"
-		},
-		{
-			"checksumSHA1": "BwRNKgzIMUxk56OScxyr43BV6IE=",
-			"path": "golang.org/x/text/unicode/norm",
-			"revision": "1cbadb444a806fd9430d14ad08967ed91da4fa0a",
-			"revisionTime": "2017-09-13T19:45:57Z"
-		},
-		{
-			"checksumSHA1": "Tc3BU26zThLzcyqbVtiSEp7EpU8=",
-			"path": "google.golang.org/genproto/googleapis/rpc/status",
-			"revision": "1e559d0a00eef8a9a43151db4665280bd8dd5886",
-			"revisionTime": "2017-09-18T11:17:02Z"
-		},
-		{
-			"checksumSHA1": "nwfmMh930HtXA7u5HYomxSR3Ixg=",
-			"path": "google.golang.org/grpc",
-			"revision": "7657092a1303cc5a6fa3fee988d57c665683a4da",
-			"revisionTime": "2017-08-09T21:16:03Z"
-		},
-		{
-			"checksumSHA1": "/eTpFgjvMq5Bc9hYnw5fzKG4B6I=",
-			"path": "google.golang.org/grpc/codes",
-			"revision": "7657092a1303cc5a6fa3fee988d57c665683a4da",
-			"revisionTime": "2017-08-09T21:16:03Z"
-		},
-		{
-			"checksumSHA1": "XH2WYcDNwVO47zYShREJjcYXm0Y=",
-			"path": "google.golang.org/grpc/connectivity",
-			"revision": "7657092a1303cc5a6fa3fee988d57c665683a4da",
-			"revisionTime": "2017-08-09T21:16:03Z"
-		},
-		{
-			"checksumSHA1": "5ylThBvJnIcyWhL17AC9+Sdbw2E=",
-			"path": "google.golang.org/grpc/credentials",
-			"revision": "7657092a1303cc5a6fa3fee988d57c665683a4da",
-			"revisionTime": "2017-08-09T21:16:03Z"
-		},
-		{
-			"checksumSHA1": "2NbY9kmMweE4VUsruRsvmViVnNg=",
-			"path": "google.golang.org/grpc/grpclb/grpc_lb_v1",
-			"revision": "7657092a1303cc5a6fa3fee988d57c665683a4da",
-			"revisionTime": "2017-08-09T21:16:03Z"
-		},
-		{
-			"checksumSHA1": "ntHev01vgZgeIh5VFRmbLx/BSTo=",
-			"path": "google.golang.org/grpc/grpclog",
-			"revision": "7657092a1303cc5a6fa3fee988d57c665683a4da",
-			"revisionTime": "2017-08-09T21:16:03Z"
-		},
-		{
-			"checksumSHA1": "pc9cweMiKQ5hVMuO9UoMGdbizaY=",
-			"path": "google.golang.org/grpc/health",
-			"revision": "7657092a1303cc5a6fa3fee988d57c665683a4da",
-			"revisionTime": "2017-08-09T21:16:03Z"
-		},
-		{
-			"checksumSHA1": "W5KfI1NIGJt7JaVnLzefDZr3+4s=",
-			"path": "google.golang.org/grpc/health/grpc_health_v1",
-			"revision": "7657092a1303cc5a6fa3fee988d57c665683a4da",
-			"revisionTime": "2017-08-09T21:16:03Z"
-		},
-		{
-			"checksumSHA1": "U9vDe05/tQrvFBojOQX8Xk12W9I=",
-			"path": "google.golang.org/grpc/internal",
-			"revision": "7657092a1303cc5a6fa3fee988d57c665683a4da",
-			"revisionTime": "2017-08-09T21:16:03Z"
-		},
-		{
-			"checksumSHA1": "hcuHgKp8W0wIzoCnNfKI8NUss5o=",
-			"path": "google.golang.org/grpc/keepalive",
-			"revision": "7657092a1303cc5a6fa3fee988d57c665683a4da",
-			"revisionTime": "2017-08-09T21:16:03Z"
-		},
-		{
-			"checksumSHA1": "N++Ur11m6Dq3j14/Hc2Kqmxroag=",
-			"path": "google.golang.org/grpc/metadata",
-			"revision": "7657092a1303cc5a6fa3fee988d57c665683a4da",
-			"revisionTime": "2017-08-09T21:16:03Z"
-		},
-		{
-			"checksumSHA1": "bYKw8OIjj/ybY68eGqy7zqq6qmE=",
-			"path": "google.golang.org/grpc/naming",
-			"revision": "7657092a1303cc5a6fa3fee988d57c665683a4da",
-			"revisionTime": "2017-08-09T21:16:03Z"
-		},
-		{
-			"checksumSHA1": "n5EgDdBqFMa2KQFhtl+FF/4gIFo=",
-			"path": "google.golang.org/grpc/peer",
-			"revision": "7657092a1303cc5a6fa3fee988d57c665683a4da",
-			"revisionTime": "2017-08-09T21:16:03Z"
-		},
-		{
-			"checksumSHA1": "53Mbn2VqooOk47EWLHHFpKEOVwE=",
-			"path": "google.golang.org/grpc/stats",
-			"revision": "7657092a1303cc5a6fa3fee988d57c665683a4da",
-			"revisionTime": "2017-08-09T21:16:03Z"
-		},
-		{
-			"checksumSHA1": "3Dwz4RLstDHMPyDA7BUsYe+JP4w=",
-			"path": "google.golang.org/grpc/status",
-			"revision": "7657092a1303cc5a6fa3fee988d57c665683a4da",
-			"revisionTime": "2017-08-09T21:16:03Z"
-		},
-		{
-			"checksumSHA1": "aixGx/Kd0cj9ZlZHacpHe3XgMQ4=",
-			"path": "google.golang.org/grpc/tap",
-			"revision": "7657092a1303cc5a6fa3fee988d57c665683a4da",
-			"revisionTime": "2017-08-09T21:16:03Z"
-		},
-		{
-			"checksumSHA1": "S0qdJtlMimKlOrJ4aZ/pxO5uVwg=",
-			"path": "google.golang.org/grpc/transport",
-			"revision": "7657092a1303cc5a6fa3fee988d57c665683a4da",
-			"revisionTime": "2017-08-09T21:16:03Z"
-		},
-		{
-			"checksumSHA1": "AnKBN2Q4AWaSNb0JyINBQbnpxGM=",
-			"path": "gopkg.in/yaml.v2",
-			"revision": "7f97868eec74b32b0982dd158a51a446d1da7eb5",
-			"revisionTime": "2018-02-23T19:12:37Z"
-		},
-		{
-			"checksumSHA1": "wICWAGQfZcHD2y0dHesz9R2YSiw=",
-			"path": "k8s.io/kubernetes/pkg/apimachinery",
-			"revision": "b0b7a323cc5a4a2019b2e9520c21c7830b7f708e",
-			"revisionTime": "2017-04-03T20:32:25Z",
-			"version": "v1.6.1",
-			"versionExact": "v1.6.1"
-		}
-	],
-	"rootPath": "github.com/terraform-providers/terraform-provider-azurerm"
-}+{
+	"comment": "",
+	"ignore": "test",
+	"package": [
+		{
+			"checksumSHA1": "I1O9w4/hn+3DtQFbJrgwau5VOXI=",
+			"path": "github.com/Azure/azure-sdk-for-go/services/appinsights/mgmt/2015-05-01/insights",
+			"revision": "4650843026a7fdec254a8d9cf893693a254edd0b",
+			"revisionTime": "2018-05-04T19:14:26Z",
+			"version": "v16.2.1",
+			"versionExact": "v16.2.1"
+		},
+		{
+			"checksumSHA1": "jf0lz1wRA07ILyDujw/NzoU3kMA=",
+			"path": "github.com/Azure/azure-sdk-for-go/services/authorization/mgmt/2015-07-01/authorization",
+			"revision": "4650843026a7fdec254a8d9cf893693a254edd0b",
+			"revisionTime": "2018-05-04T19:14:26Z",
+			"version": "v16.2.1",
+			"versionExact": "v16.2.1"
+		},
+		{
+			"checksumSHA1": "cL5VuAorqkBbkDvfOpB8Mh8Mm48=",
+			"path": "github.com/Azure/azure-sdk-for-go/services/automation/mgmt/2015-10-31/automation",
+			"revision": "4650843026a7fdec254a8d9cf893693a254edd0b",
+			"revisionTime": "2018-05-04T19:14:26Z",
+			"version": "v16.2.1",
+			"versionExact": "v16.2.1"
+		},
+		{
+			"checksumSHA1": "jNqFdbZdsFgDH9xhq3fXNIk1+eM=",
+			"path": "github.com/Azure/azure-sdk-for-go/services/cdn/mgmt/2017-04-02/cdn",
+			"revision": "4650843026a7fdec254a8d9cf893693a254edd0b",
+			"revisionTime": "2018-05-04T19:14:26Z",
+			"version": "v16.2.1",
+			"versionExact": "v16.2.1"
+		},
+		{
+			"checksumSHA1": "kM2PZfGUZRmE9wFeHAFjHFPepzk=",
+			"path": "github.com/Azure/azure-sdk-for-go/services/compute/mgmt/2017-12-01/compute",
+			"revision": "4650843026a7fdec254a8d9cf893693a254edd0b",
+			"revisionTime": "2018-05-04T19:14:26Z",
+			"version": "v16.2.1",
+			"versionExact": "v16.2.1"
+		},
+		{
+			"checksumSHA1": "17kDQcToCpJ8yGuAd7nP1QkOO6M=",
+			"path": "github.com/Azure/azure-sdk-for-go/services/containerinstance/mgmt/2018-02-01-preview/containerinstance",
+			"revision": "4650843026a7fdec254a8d9cf893693a254edd0b",
+			"revisionTime": "2018-05-04T19:14:26Z",
+			"version": "v16.2.1",
+			"versionExact": "v16.2.1"
+		},
+		{
+			"checksumSHA1": "Uafz6z4ARTszbiN4lBDe9XzLvpc=",
+			"path": "github.com/Azure/azure-sdk-for-go/services/containerregistry/mgmt/2017-10-01/containerregistry",
+			"revision": "4650843026a7fdec254a8d9cf893693a254edd0b",
+			"revisionTime": "2018-05-04T19:14:26Z",
+			"version": "v16.2.1",
+			"versionExact": "v16.2.1"
+		},
+		{
+			"checksumSHA1": "OS98xAxprza/yF/IQZqgM8QHf30=",
+			"path": "github.com/Azure/azure-sdk-for-go/services/containerservice/mgmt/2017-09-30/containerservice",
+			"revision": "4650843026a7fdec254a8d9cf893693a254edd0b",
+			"revisionTime": "2018-05-04T19:14:26Z",
+			"version": "v16.2.1",
+			"versionExact": "v16.2.1"
+		},
+		{
+			"checksumSHA1": "xPqRAsuso4gp81HrMH1RnhbzfCk=",
+			"path": "github.com/Azure/azure-sdk-for-go/services/cosmos-db/mgmt/2015-04-08/documentdb",
+			"revision": "4650843026a7fdec254a8d9cf893693a254edd0b",
+			"revisionTime": "2018-05-04T19:14:26Z",
+			"version": "v16.2.1",
+			"versionExact": "v16.2.1"
+		},
+		{
+			"checksumSHA1": "cdSthV7hZqJYRvbNwWuC0VFzn14=",
+			"path": "github.com/Azure/azure-sdk-for-go/services/dns/mgmt/2016-04-01/dns",
+			"revision": "4650843026a7fdec254a8d9cf893693a254edd0b",
+			"revisionTime": "2018-05-04T19:14:26Z",
+			"version": "v16.2.1",
+			"versionExact": "v16.2.1"
+		},
+		{
+			"checksumSHA1": "NieGKPVYPaCrPLxkzS+fEMidE3M=",
+			"path": "github.com/Azure/azure-sdk-for-go/services/eventgrid/mgmt/2017-09-15-preview/eventgrid",
+			"revision": "4650843026a7fdec254a8d9cf893693a254edd0b",
+			"revisionTime": "2018-05-04T19:14:26Z",
+			"version": "v16.2.1",
+			"versionExact": "v16.2.1"
+		},
+		{
+			"checksumSHA1": "wVJTMg87mLWoBmlniu/UA/YmVe4=",
+			"path": "github.com/Azure/azure-sdk-for-go/services/eventhub/mgmt/2017-04-01/eventhub",
+			"revision": "4650843026a7fdec254a8d9cf893693a254edd0b",
+			"revisionTime": "2018-05-04T19:14:26Z",
+			"version": "v16.2.1",
+			"versionExact": "v16.2.1"
+		},
+		{
+			"checksumSHA1": "x9ceW8JE2/FgODRSywClj0fRlh8=",
+			"path": "github.com/Azure/azure-sdk-for-go/services/graphrbac/1.6/graphrbac",
+			"revision": "4650843026a7fdec254a8d9cf893693a254edd0b",
+			"revisionTime": "2018-05-04T19:14:26Z",
+			"version": "v16.2.1",
+			"versionExact": "v16.2.1"
+		},
+		{
+			"checksumSHA1": "XCm0kJwkGqkv1VL2gUNTU7PIK6o=",
+			"path": "github.com/Azure/azure-sdk-for-go/services/iothub/mgmt/2017-07-01/devices",
+			"revision": "4650843026a7fdec254a8d9cf893693a254edd0b",
+			"revisionTime": "2018-05-04T19:14:26Z",
+			"version": "v16.2.1",
+			"versionExact": "v16.2.1"
+		},
+		{
+			"checksumSHA1": "o1oH4ofWhXB67MoFvPDl5sl65j4=",
+			"path": "github.com/Azure/azure-sdk-for-go/services/keyvault/2016-10-01/keyvault",
+			"revision": "4650843026a7fdec254a8d9cf893693a254edd0b",
+			"revisionTime": "2018-05-04T19:14:26Z",
+			"version": "v16.2.1",
+			"versionExact": "v16.2.1"
+		},
+		{
+			"checksumSHA1": "IT8QxbA8sPbbCR79wiG9UxyRGEw=",
+			"path": "github.com/Azure/azure-sdk-for-go/services/keyvault/mgmt/2016-10-01/keyvault",
+			"revision": "4650843026a7fdec254a8d9cf893693a254edd0b",
+			"revisionTime": "2018-05-04T19:14:26Z",
+			"version": "v16.2.1",
+			"versionExact": "v16.2.1"
+		},
+		{
+			"checksumSHA1": "vAkF/ng9NforhX2dTdVfNWMZmKo=",
+			"path": "github.com/Azure/azure-sdk-for-go/services/monitor/mgmt/2017-05-01-preview/insights",
+			"revision": "4650843026a7fdec254a8d9cf893693a254edd0b",
+			"revisionTime": "2018-05-04T19:14:26Z",
+			"version": "v16.2.1",
+			"versionExact": "v16.2.1"
+		},
+		{
+			"checksumSHA1": "l5LiS1E96VhqOILV/TKh37eYbeg=",
+			"path": "github.com/Azure/azure-sdk-for-go/services/mysql/mgmt/2017-04-30-preview/mysql",
+			"revision": "4650843026a7fdec254a8d9cf893693a254edd0b",
+			"revisionTime": "2018-05-04T19:14:26Z",
+			"version": "v16.2.1",
+			"versionExact": "v16.2.1"
+		},
+		{
+			"checksumSHA1": "wRmQ+EBPmpsb6NvjlBXE8Y/JSZA=",
+			"path": "github.com/Azure/azure-sdk-for-go/services/network/mgmt/2017-09-01/network",
+			"revision": "4650843026a7fdec254a8d9cf893693a254edd0b",
+			"revisionTime": "2018-05-04T19:14:26Z",
+			"version": "v16.2.1",
+			"versionExact": "v16.2.1"
+		},
+		{
+			"checksumSHA1": "DzVfhx2cwj/AgX9m6fvrecc7VyU=",
+			"path": "github.com/Azure/azure-sdk-for-go/services/operationalinsights/mgmt/2015-11-01-preview/operationalinsights",
+			"revision": "4650843026a7fdec254a8d9cf893693a254edd0b",
+			"revisionTime": "2018-05-04T19:14:26Z",
+			"version": "v16.2.1",
+			"versionExact": "v16.2.1"
+		},
+		{
+			"checksumSHA1": "0ubEDR8ye1PhBuUd5aVsGa3GLJs=",
+			"path": "github.com/Azure/azure-sdk-for-go/services/operationsmanagement/mgmt/2015-11-01-preview/operationsmanagement",
+			"revision": "4650843026a7fdec254a8d9cf893693a254edd0b",
+			"revisionTime": "2018-05-04T19:14:26Z",
+			"version": "v16.2.1",
+			"versionExact": "v16.2.1"
+		},
+		{
+			"checksumSHA1": "d0AbZFEWBxTD9kTLApajDviAra8=",
+			"path": "github.com/Azure/azure-sdk-for-go/services/postgresql/mgmt/2017-04-30-preview/postgresql",
+			"revision": "4650843026a7fdec254a8d9cf893693a254edd0b",
+			"revisionTime": "2018-05-04T19:14:26Z",
+			"version": "v16.2.1",
+			"versionExact": "v16.2.1"
+		},
+		{
+			"checksumSHA1": "lm0tvCajScn5lWy5FJMw4V98BHQ=",
+			"path": "github.com/Azure/azure-sdk-for-go/services/preview/hdinsight/mgmt/2015-03-01-preview/hdinsight",
+			"revision": "4650843026a7fdec254a8d9cf893693a254edd0b",
+			"revisionTime": "2018-05-04T19:14:26Z",
+			"version": "=v16.2.1",
+			"versionExact": "v16.2.1"
+		},
+		{
+			"checksumSHA1": "MIhAkAYROlF0bQN4AT4WZWkBQtY=",
+			"path": "github.com/Azure/azure-sdk-for-go/services/recoveryservices/mgmt/2016-06-01/recoveryservices",
+			"revision": "4650843026a7fdec254a8d9cf893693a254edd0b",
+			"revisionTime": "2018-05-04T19:14:26Z",
+			"version": "v16.2.1",
+			"versionExact": "v16.2.1"
+		},
+		{
+			"checksumSHA1": "H9FyJDYC9FApeVyIl7eBnPusRlw=",
+			"path": "github.com/Azure/azure-sdk-for-go/services/redis/mgmt/2018-03-01/redis",
+			"revision": "4650843026a7fdec254a8d9cf893693a254edd0b",
+			"revisionTime": "2018-05-04T19:14:26Z",
+			"version": "v16.2.1",
+			"versionExact": "v16.2.1"
+		},
+		{
+			"checksumSHA1": "DJY5zDEcGa82/Hbfud8lgHCuvU4=",
+			"path": "github.com/Azure/azure-sdk-for-go/services/resources/mgmt/2016-06-01/subscriptions",
+			"revision": "4650843026a7fdec254a8d9cf893693a254edd0b",
+			"revisionTime": "2018-05-04T19:14:26Z",
+			"version": "v16.2.1",
+			"versionExact": "v16.2.1"
+		},
+		{
+			"checksumSHA1": "DQuP9Nzul8I8SN5fBg0NqWn124Q=",
+			"path": "github.com/Azure/azure-sdk-for-go/services/resources/mgmt/2016-09-01/locks",
+			"revision": "4650843026a7fdec254a8d9cf893693a254edd0b",
+			"revisionTime": "2018-05-04T19:14:26Z",
+			"version": "v16.2.1",
+			"versionExact": "v16.2.1"
+		},
+		{
+			"checksumSHA1": "pn550P6giSwxXck8lRRaNOPwxaQ=",
+			"path": "github.com/Azure/azure-sdk-for-go/services/resources/mgmt/2016-12-01/policy",
+			"revision": "4650843026a7fdec254a8d9cf893693a254edd0b",
+			"revisionTime": "2018-05-04T19:14:26Z",
+			"version": "v16.2.1",
+			"versionExact": "v16.2.1"
+		},
+		{
+			"checksumSHA1": "G0pRv7MqqQwOFOg6IIaIoSWYwvY=",
+			"path": "github.com/Azure/azure-sdk-for-go/services/resources/mgmt/2017-05-10/resources",
+			"revision": "4650843026a7fdec254a8d9cf893693a254edd0b",
+			"revisionTime": "2018-05-04T19:14:26Z",
+			"version": "v16.2.1",
+			"versionExact": "v16.2.1"
+		},
+		{
+			"checksumSHA1": "mIu5+RFHKL8U4H/6cQRiP2rUg9Q=",
+			"path": "github.com/Azure/azure-sdk-for-go/services/scheduler/mgmt/2016-03-01/scheduler",
+			"revision": "4650843026a7fdec254a8d9cf893693a254edd0b",
+			"revisionTime": "2018-05-04T19:14:26Z",
+			"version": "v16.2.1",
+			"versionExact": "v16.2.1"
+		},
+		{
+			"checksumSHA1": "D6gwM+shQnzYSGV0EnvH+uduzIg=",
+			"path": "github.com/Azure/azure-sdk-for-go/services/search/mgmt/2015-08-19/search",
+			"revision": "4650843026a7fdec254a8d9cf893693a254edd0b",
+			"revisionTime": "2018-05-04T19:14:26Z",
+			"version": "v16.2.1",
+			"versionExact": "v16.2.1"
+		},
+		{
+			"checksumSHA1": "47wZjqF3UfIT1Xs56kXJ11zpCNc=",
+			"path": "github.com/Azure/azure-sdk-for-go/services/servicebus/mgmt/2017-04-01/servicebus",
+			"revision": "4650843026a7fdec254a8d9cf893693a254edd0b",
+			"revisionTime": "2018-05-04T19:14:26Z",
+			"version": "v16.2.1",
+			"versionExact": "v16.2.1"
+		},
+		{
+			"checksumSHA1": "9CF6+vlasWn5NLNO3WGhLAFqp2w=",
+			"path": "github.com/Azure/azure-sdk-for-go/services/sql/mgmt/2015-05-01-preview/sql",
+			"revision": "4650843026a7fdec254a8d9cf893693a254edd0b",
+			"revisionTime": "2018-05-04T19:14:26Z",
+			"version": "v16.2.1",
+			"versionExact": "v16.2.1"
+		},
+		{
+			"checksumSHA1": "Gtq0yrNJHVALuWjOKpHgLRvvgxA=",
+			"path": "github.com/Azure/azure-sdk-for-go/services/storage/mgmt/2017-10-01/storage",
+			"revision": "4650843026a7fdec254a8d9cf893693a254edd0b",
+			"revisionTime": "2018-05-04T19:14:26Z",
+			"version": "v16.2.1",
+			"versionExact": "v16.2.1"
+		},
+		{
+			"checksumSHA1": "HhbwyLbz+/pbGSWb2cp+fAp6YsI=",
+			"path": "github.com/Azure/azure-sdk-for-go/services/trafficmanager/mgmt/2017-05-01/trafficmanager",
+			"revision": "4650843026a7fdec254a8d9cf893693a254edd0b",
+			"revisionTime": "2018-05-04T19:14:26Z",
+			"version": "v16.2.1",
+			"versionExact": "v16.2.1"
+		},
+		{
+			"checksumSHA1": "SuQHgkFuOrdDvajcGAImyzyb6+E=",
+			"path": "github.com/Azure/azure-sdk-for-go/services/web/mgmt/2016-09-01/web",
+			"revision": "4650843026a7fdec254a8d9cf893693a254edd0b",
+			"revisionTime": "2018-05-04T19:14:26Z",
+			"version": "v16.2.1",
+			"versionExact": "v16.2.1"
+		},
+		{
+			"checksumSHA1": "NAkdZOb1m8R72Av84tCFDXxmD2Q=",
+			"path": "github.com/Azure/azure-sdk-for-go/storage",
+			"revision": "4650843026a7fdec254a8d9cf893693a254edd0b",
+			"revisionTime": "2018-05-04T19:14:26Z",
+			"version": "v16.2.1",
+			"versionExact": "v16.2.1"
+		},
+		{
+			"checksumSHA1": "E0PGco6Wn0cOyCgy9G2dC5O+yfs=",
+			"path": "github.com/Azure/azure-sdk-for-go/version",
+			"revision": "4650843026a7fdec254a8d9cf893693a254edd0b",
+			"revisionTime": "2018-05-04T19:14:26Z",
+			"version": "v16.2.1",
+			"versionExact": "v16.2.1"
+		},
+		{
+			"checksumSHA1": "sQy6zpkumGcXs0QZLhYs8An1vlI=",
+			"path": "github.com/Azure/go-autorest/autorest",
+			"revision": "eaa7994b2278094c904d31993d26f56324db3052",
+			"revisionTime": "2018-05-02T23:02:43Z",
+			"version": "v10.8.1",
+			"versionExact": "v10.8.1"
+		},
+		{
+			"checksumSHA1": "Xu6BOMnd2rZzabW6ld1yUrVjBQw=",
+			"path": "github.com/Azure/go-autorest/autorest/adal",
+			"revision": "eaa7994b2278094c904d31993d26f56324db3052",
+			"revisionTime": "2018-05-02T23:02:43Z",
+			"version": "v10.8.1",
+			"versionExact": "v10.8.1"
+		},
+		{
+			"checksumSHA1": "vUHo41PG/G6Qq+vqD65l9KHFxUs=",
+			"path": "github.com/Azure/go-autorest/autorest/azure",
+			"revision": "eaa7994b2278094c904d31993d26f56324db3052",
+			"revisionTime": "2018-05-02T23:02:43Z",
+			"version": "v10.8.1",
+			"versionExact": "v10.8.1"
+		},
+		{
+			"checksumSHA1": "+nXRwVB/JVEGe+oLsFhCmSkKPuI=",
+			"path": "github.com/Azure/go-autorest/autorest/azure/cli",
+			"revision": "eaa7994b2278094c904d31993d26f56324db3052",
+			"revisionTime": "2018-05-02T23:02:43Z",
+			"version": "v10.8.1",
+			"versionExact": "v10.8.1"
+		},
+		{
+			"checksumSHA1": "9nXCi9qQsYjxCeajJKWttxgEt0I=",
+			"path": "github.com/Azure/go-autorest/autorest/date",
+			"revision": "eaa7994b2278094c904d31993d26f56324db3052",
+			"revisionTime": "2018-05-02T23:02:43Z",
+			"version": "v10.8.1",
+			"versionExact": "v10.8.1"
+		},
+		{
+			"checksumSHA1": "SbBb2GcJNm5GjuPKGL2777QywR4=",
+			"path": "github.com/Azure/go-autorest/autorest/to",
+			"revision": "eaa7994b2278094c904d31993d26f56324db3052",
+			"revisionTime": "2018-05-02T23:02:43Z",
+			"version": "v10.8.1",
+			"versionExact": "v10.8.1"
+		},
+		{
+			"checksumSHA1": "5UH4IFIB/98iowPCzzVs4M4MXiQ=",
+			"path": "github.com/Azure/go-autorest/autorest/validation",
+			"revision": "eaa7994b2278094c904d31993d26f56324db3052",
+			"revisionTime": "2018-05-02T23:02:43Z",
+			"version": "v10.8.1",
+			"versionExact": "v10.8.1"
+		},
+		{
+			"checksumSHA1": "jQh1fnoKPKMURvKkpdRjN695nAQ=",
+			"path": "github.com/agext/levenshtein",
+			"revision": "5f10fee965225ac1eecdc234c09daf5cd9e7f7b6",
+			"revisionTime": "2017-02-17T06:30:20Z"
+		},
+		{
+			"checksumSHA1": "FIL83loX9V9APvGQIjJpbxq53F0=",
+			"path": "github.com/apparentlymart/go-cidr/cidr",
+			"revision": "7e4b007599d4e2076d9a81be723b3912852dda2c",
+			"revisionTime": "2017-04-18T07:21:50Z"
+		},
+		{
+			"checksumSHA1": "+2yCNqbcf7VcavAptooQReTGiHY=",
+			"path": "github.com/apparentlymart/go-rundeck-api",
+			"revision": "f6af74d34d1ef69a511c59173876fc1174c11f0d",
+			"revisionTime": "2016-08-26T14:30:32Z"
+		},
+		{
+			"checksumSHA1": "Ffhtm8iHH7l2ynVVOIGJE3eiuLA=",
+			"path": "github.com/apparentlymart/go-textseg/textseg",
+			"revision": "b836f5c4d331d1945a2fead7188db25432d73b69",
+			"revisionTime": "2017-05-31T20:39:52Z"
+		},
+		{
+			"checksumSHA1": "GCTVJ1J/SGZstNZauuLAnTFOhGA=",
+			"path": "github.com/armon/go-radix",
+			"revision": "1fca145dffbcaa8fe914309b1ec0cfc67500fe61",
+			"revisionTime": "2017-07-27T15:54:43Z"
+		},
+		{
+			"checksumSHA1": "fFU9OeM0pKWGL3D+Fa3PmHSjjLg=",
+			"path": "github.com/aws/aws-sdk-go/aws",
+			"revision": "be4fa13e47938e4801fada8c8ca3d1867ad3dcb3",
+			"revisionTime": "2017-06-02T18:54:01Z",
+			"version": "v1.8.34",
+			"versionExact": "v1.8.34"
+		},
+		{
+			"checksumSHA1": "Y9W+4GimK4Fuxq+vyIskVYFRnX4=",
+			"path": "github.com/aws/aws-sdk-go/aws/awserr",
+			"revision": "be4fa13e47938e4801fada8c8ca3d1867ad3dcb3",
+			"revisionTime": "2017-06-02T18:54:01Z",
+			"version": "v1.8.34",
+			"versionExact": "v1.8.34"
+		},
+		{
+			"checksumSHA1": "yyYr41HZ1Aq0hWc3J5ijXwYEcac=",
+			"path": "github.com/aws/aws-sdk-go/aws/awsutil",
+			"revision": "be4fa13e47938e4801fada8c8ca3d1867ad3dcb3",
+			"revisionTime": "2017-06-02T18:54:01Z",
+			"version": "v1.8.34",
+			"versionExact": "v1.8.34"
+		},
+		{
+			"checksumSHA1": "gcA6wFbLBJLLO/6g+AH9QoQQX1U=",
+			"path": "github.com/aws/aws-sdk-go/aws/client",
+			"revision": "be4fa13e47938e4801fada8c8ca3d1867ad3dcb3",
+			"revisionTime": "2017-06-02T18:54:01Z",
+			"version": "v1.8.34",
+			"versionExact": "v1.8.34"
+		},
+		{
+			"checksumSHA1": "ieAJ+Cvp/PKv1LpUEnUXpc3OI6E=",
+			"path": "github.com/aws/aws-sdk-go/aws/client/metadata",
+			"revision": "be4fa13e47938e4801fada8c8ca3d1867ad3dcb3",
+			"revisionTime": "2017-06-02T18:54:01Z",
+			"version": "v1.8.34",
+			"versionExact": "v1.8.34"
+		},
+		{
+			"checksumSHA1": "7/8j/q0TWtOgXyvEcv4B2Dhl00o=",
+			"path": "github.com/aws/aws-sdk-go/aws/corehandlers",
+			"revision": "be4fa13e47938e4801fada8c8ca3d1867ad3dcb3",
+			"revisionTime": "2017-06-02T18:54:01Z",
+			"version": "v1.8.34",
+			"versionExact": "v1.8.34"
+		},
+		{
+			"checksumSHA1": "Y+cPwQL0dZMyqp3wI+KJWmA9KQ8=",
+			"path": "github.com/aws/aws-sdk-go/aws/credentials",
+			"revision": "be4fa13e47938e4801fada8c8ca3d1867ad3dcb3",
+			"revisionTime": "2017-06-02T18:54:01Z",
+			"version": "v1.8.34",
+			"versionExact": "v1.8.34"
+		},
+		{
+			"checksumSHA1": "u3GOAJLmdvbuNUeUEcZSEAOeL/0=",
+			"path": "github.com/aws/aws-sdk-go/aws/credentials/ec2rolecreds",
+			"revision": "be4fa13e47938e4801fada8c8ca3d1867ad3dcb3",
+			"revisionTime": "2017-06-02T18:54:01Z",
+			"version": "v1.8.34",
+			"versionExact": "v1.8.34"
+		},
+		{
+			"checksumSHA1": "NUJUTWlc1sV8b7WjfiYc4JZbXl0=",
+			"path": "github.com/aws/aws-sdk-go/aws/credentials/endpointcreds",
+			"revision": "be4fa13e47938e4801fada8c8ca3d1867ad3dcb3",
+			"revisionTime": "2017-06-02T18:54:01Z",
+			"version": "v1.8.34",
+			"versionExact": "v1.8.34"
+		},
+		{
+			"checksumSHA1": "JEYqmF83O5n5bHkupAzA6STm0no=",
+			"path": "github.com/aws/aws-sdk-go/aws/credentials/stscreds",
+			"revision": "be4fa13e47938e4801fada8c8ca3d1867ad3dcb3",
+			"revisionTime": "2017-06-02T18:54:01Z",
+			"version": "v1.8.34",
+			"versionExact": "v1.8.34"
+		},
+		{
+			"checksumSHA1": "ZdtYh3ZHSgP/WEIaqwJHTEhpkbs=",
+			"path": "github.com/aws/aws-sdk-go/aws/defaults",
+			"revision": "be4fa13e47938e4801fada8c8ca3d1867ad3dcb3",
+			"revisionTime": "2017-06-02T18:54:01Z",
+			"version": "v1.8.34",
+			"versionExact": "v1.8.34"
+		},
+		{
+			"checksumSHA1": "/EXbk/z2TWjWc1Hvb4QYs3Wmhb8=",
+			"path": "github.com/aws/aws-sdk-go/aws/ec2metadata",
+			"revision": "be4fa13e47938e4801fada8c8ca3d1867ad3dcb3",
+			"revisionTime": "2017-06-02T18:54:01Z",
+			"version": "v1.8.34",
+			"versionExact": "v1.8.34"
+		},
+		{
+			"checksumSHA1": "vaHB7ND2ZMMwBwrdT0KJUKT1VaM=",
+			"path": "github.com/aws/aws-sdk-go/aws/endpoints",
+			"revision": "be4fa13e47938e4801fada8c8ca3d1867ad3dcb3",
+			"revisionTime": "2017-06-02T18:54:01Z",
+			"version": "v1.8.34",
+			"versionExact": "v1.8.34"
+		},
+		{
+			"checksumSHA1": "Utpqcq3J2hqoaKEsjI7kDF9bUkg=",
+			"path": "github.com/aws/aws-sdk-go/aws/request",
+			"revision": "be4fa13e47938e4801fada8c8ca3d1867ad3dcb3",
+			"revisionTime": "2017-06-02T18:54:01Z",
+			"version": "v1.8.34",
+			"versionExact": "v1.8.34"
+		},
+		{
+			"checksumSHA1": "Y20DEtMtbfE9qTtmoi2NYV1x7aA=",
+			"path": "github.com/aws/aws-sdk-go/aws/session",
+			"revision": "be4fa13e47938e4801fada8c8ca3d1867ad3dcb3",
+			"revisionTime": "2017-06-02T18:54:01Z",
+			"version": "v1.8.34",
+			"versionExact": "v1.8.34"
+		},
+		{
+			"checksumSHA1": "SvIsunO8D9MEKbetMENA4WRnyeE=",
+			"path": "github.com/aws/aws-sdk-go/aws/signer/v4",
+			"revision": "be4fa13e47938e4801fada8c8ca3d1867ad3dcb3",
+			"revisionTime": "2017-06-02T18:54:01Z",
+			"version": "v1.8.34",
+			"versionExact": "v1.8.34"
+		},
+		{
+			"checksumSHA1": "04ypv4x12l4q0TksA1zEVsmgpvw=",
+			"path": "github.com/aws/aws-sdk-go/internal/shareddefaults",
+			"revision": "be4fa13e47938e4801fada8c8ca3d1867ad3dcb3",
+			"revisionTime": "2017-06-02T18:54:01Z",
+			"version": "v1.8.34",
+			"versionExact": "v1.8.34"
+		},
+		{
+			"checksumSHA1": "wk7EyvDaHwb5qqoOP/4d3cV0708=",
+			"path": "github.com/aws/aws-sdk-go/private/protocol",
+			"revision": "be4fa13e47938e4801fada8c8ca3d1867ad3dcb3",
+			"revisionTime": "2017-06-02T18:54:01Z",
+			"version": "v1.8.34",
+			"versionExact": "v1.8.34"
+		},
+		{
+			"checksumSHA1": "ZqY5RWavBLWTo6j9xqdyBEaNFRk=",
+			"path": "github.com/aws/aws-sdk-go/private/protocol/query",
+			"revision": "be4fa13e47938e4801fada8c8ca3d1867ad3dcb3",
+			"revisionTime": "2017-06-02T18:54:01Z",
+			"version": "v1.8.34",
+			"versionExact": "v1.8.34"
+		},
+		{
+			"checksumSHA1": "Drt1JfLMa0DQEZLWrnMlTWaIcC8=",
+			"path": "github.com/aws/aws-sdk-go/private/protocol/query/queryutil",
+			"revision": "be4fa13e47938e4801fada8c8ca3d1867ad3dcb3",
+			"revisionTime": "2017-06-02T18:54:01Z",
+			"version": "v1.8.34",
+			"versionExact": "v1.8.34"
+		},
+		{
+			"checksumSHA1": "VCTh+dEaqqhog5ncy/WTt9+/gFM=",
+			"path": "github.com/aws/aws-sdk-go/private/protocol/rest",
+			"revision": "be4fa13e47938e4801fada8c8ca3d1867ad3dcb3",
+			"revisionTime": "2017-06-02T18:54:01Z",
+			"version": "v1.8.34",
+			"versionExact": "v1.8.34"
+		},
+		{
+			"checksumSHA1": "ODo+ko8D6unAxZuN1jGzMcN4QCc=",
+			"path": "github.com/aws/aws-sdk-go/private/protocol/restxml",
+			"revision": "be4fa13e47938e4801fada8c8ca3d1867ad3dcb3",
+			"revisionTime": "2017-06-02T18:54:01Z",
+			"version": "v1.8.34",
+			"versionExact": "v1.8.34"
+		},
+		{
+			"checksumSHA1": "0qYPUga28aQVkxZgBR3Z86AbGUQ=",
+			"path": "github.com/aws/aws-sdk-go/private/protocol/xml/xmlutil",
+			"revision": "be4fa13e47938e4801fada8c8ca3d1867ad3dcb3",
+			"revisionTime": "2017-06-02T18:54:01Z",
+			"version": "v1.8.34",
+			"versionExact": "v1.8.34"
+		},
+		{
+			"checksumSHA1": "krqUUMDYRN2ohYcumxZl8BTR5EQ=",
+			"path": "github.com/aws/aws-sdk-go/service/s3",
+			"revision": "be4fa13e47938e4801fada8c8ca3d1867ad3dcb3",
+			"revisionTime": "2017-06-02T18:54:01Z",
+			"version": "v1.8.34",
+			"versionExact": "v1.8.34"
+		},
+		{
+			"checksumSHA1": "VH5y62f+SDyEIqnTibiPtQ687i8=",
+			"path": "github.com/aws/aws-sdk-go/service/sts",
+			"revision": "be4fa13e47938e4801fada8c8ca3d1867ad3dcb3",
+			"revisionTime": "2017-06-02T18:54:01Z",
+			"version": "v1.8.34",
+			"versionExact": "v1.8.34"
+		},
+		{
+			"checksumSHA1": "nqw2Qn5xUklssHTubS5HDvEL9L4=",
+			"path": "github.com/bgentry/go-netrc/netrc",
+			"revision": "9fd32a8b3d3d3f9d43c341bfe098430e07609480",
+			"revisionTime": "2014-04-22T17:41:19Z"
+		},
+		{
+			"checksumSHA1": "oTmBS67uxM6OXB/+OJUAG9LK4jw=",
+			"path": "github.com/bgentry/speakeasy",
+			"revision": "4aabc24848ce5fd31929f7d1e4ea74d3709c14cd",
+			"revisionTime": "2017-04-17T20:07:03Z"
+		},
+		{
+			"checksumSHA1": "OT4XN9z5k69e2RsMSpwW74B+yk4=",
+			"path": "github.com/blang/semver",
+			"revision": "2ee87856327ba09384cabd113bc6b5d174e9ec0f",
+			"revisionTime": "2017-07-27T06:48:18Z"
+		},
+		{
+			"checksumSHA1": "dvabztWVQX8f6oMLRyv4dLH+TGY=",
+			"path": "github.com/davecgh/go-spew/spew",
+			"revision": "346938d642f2ec3594ed81d874461961cd0faa76",
+			"revisionTime": "2016-10-29T20:57:26Z"
+		},
+		{
+			"checksumSHA1": "yDQQpeUxwqB3C+4opweg6znWJQk=",
+			"comment": "v2.4.0-11-gf219341",
+			"path": "github.com/dgrijalva/jwt-go",
+			"revision": "f0777076321ab64f6efc15a82d9d23b98539b943",
+			"revisionTime": "2016-06-17T17:01:58Z"
+		},
+		{
+			"checksumSHA1": "vI06gXltt7k8zik7bOZvG2PmfYo=",
+			"path": "github.com/dimchansky/utfbom",
+			"revision": "6c6132ff69f0f6c088739067407b5d32c52e1d0f",
+			"revisionTime": "2017-03-28T06:13:12Z"
+		},
+		{
+			"checksumSHA1": "BCv50o5pDkoSG3vYKOSai1Z8p3w=",
+			"path": "github.com/fsouza/go-dockerclient",
+			"revision": "1d4f4ae73768d3ca16a6fb964694f58dc5eba601",
+			"revisionTime": "2016-04-27T17:25:47Z",
+			"tree": true
+		},
+		{
+			"checksumSHA1": "1K+xrZ1PBez190iGt5OnMtGdih4=",
+			"comment": "v1.8.6",
+			"path": "github.com/go-ini/ini",
+			"revision": "766e555c68dc8bda90d197ee8946c37519c19409",
+			"revisionTime": "2017-01-17T13:00:17Z"
+		},
+		{
+			"checksumSHA1": "yqF125xVSkmfLpIVGrLlfE05IUk=",
+			"path": "github.com/golang/protobuf/proto",
+			"revision": "130e6b02ab059e7b717a096f397c5b60111cae74",
+			"revisionTime": "2017-09-20T22:06:47Z"
+		},
+		{
+			"checksumSHA1": "VfkiItDBFFkZluaAMAzJipDXNBY=",
+			"path": "github.com/golang/protobuf/ptypes",
+			"revision": "130e6b02ab059e7b717a096f397c5b60111cae74",
+			"revisionTime": "2017-09-20T22:06:47Z"
+		},
+		{
+			"checksumSHA1": "UB9scpDxeFjQe5tEthuR4zCLRu4=",
+			"path": "github.com/golang/protobuf/ptypes/any",
+			"revision": "130e6b02ab059e7b717a096f397c5b60111cae74",
+			"revisionTime": "2017-09-20T22:06:47Z"
+		},
+		{
+			"checksumSHA1": "hUjAj0dheFVDl84BAnSWj9qy2iY=",
+			"path": "github.com/golang/protobuf/ptypes/duration",
+			"revision": "130e6b02ab059e7b717a096f397c5b60111cae74",
+			"revisionTime": "2017-09-20T22:06:47Z"
+		},
+		{
+			"checksumSHA1": "O2ItP5rmfrgxPufhjJXbFlXuyL8=",
+			"path": "github.com/golang/protobuf/ptypes/timestamp",
+			"revision": "130e6b02ab059e7b717a096f397c5b60111cae74",
+			"revisionTime": "2017-09-20T22:06:47Z"
+		},
+		{
+			"checksumSHA1": "Y80EASFjCaCxHdfPxmN4Wc2n1BM=",
+			"path": "github.com/google/uuid",
+			"revision": "7e072fc3a7be179aee6d3359e46015aa8c995314",
+			"revisionTime": "2017-08-14T14:36:39Z"
+		},
+		{
+			"checksumSHA1": "cdOCt0Yb+hdErz8NAQqayxPmRsY=",
+			"path": "github.com/hashicorp/errwrap",
+			"revision": "7554cd9344cec97297fa6649b055a8c98c2a1e55"
+		},
+		{
+			"checksumSHA1": "b8F628srIitj5p7Y130xc9k0QWs=",
+			"path": "github.com/hashicorp/go-cleanhttp",
+			"revision": "3573b8b52aa7b37b9358d966a898feb387f62437",
+			"revisionTime": "2017-02-11T01:34:15Z"
+		},
+		{
+			"checksumSHA1": "brThpsw/3IsIiU92V6YzqxRjqJU=",
+			"path": "github.com/hashicorp/go-getter",
+			"revision": "64040d90d4ab861e7e833d689dc76a0f176d8dec",
+			"revisionTime": "2018-02-26T18:37:29Z"
+		},
+		{
+			"checksumSHA1": "9J+kDr29yDrwsdu2ULzewmqGjpA=",
+			"path": "github.com/hashicorp/go-getter/helper/url",
+			"revision": "c3d66e76678dce180a7b452653472f949aedfbcd",
+			"revisionTime": "2017-02-07T21:55:32Z"
+		},
+		{
+			"checksumSHA1": "0OUXdKhaE6TzpHevY0VFlAA5YJ8=",
+			"path": "github.com/hashicorp/go-hclog",
+			"revision": "8105cc0a3736cc153a2025f5d0d91b80045fc9ff",
+			"revisionTime": "2017-09-03T16:32:58Z"
+		},
+		{
+			"checksumSHA1": "lrSl49G23l6NhfilxPM0XFs5rZo=",
+			"path": "github.com/hashicorp/go-multierror",
+			"revision": "d30f09973e19c1dfcd120b2d9c4f168e68d6b5d5"
+		},
+		{
+			"checksumSHA1": "R6me0jVmcT/OPo80Fe0qo5fRwHc=",
+			"path": "github.com/hashicorp/go-plugin",
+			"revision": "a5174f84d7f8ff00fb07ab4ef1f380d32eee0e63",
+			"revisionTime": "2017-08-16T15:18:19Z"
+		},
+		{
+			"checksumSHA1": "85XUnluYJL7F55ptcwdmN8eSOsk=",
+			"path": "github.com/hashicorp/go-uuid",
+			"revision": "36289988d83ca270bc07c234c36f364b0dd9c9a7"
+		},
+		{
+			"checksumSHA1": "EcZfls6vcqjasWV/nBlu+C+EFmc=",
+			"path": "github.com/hashicorp/go-version",
+			"revision": "e96d3840402619007766590ecea8dd7af1292276",
+			"revisionTime": "2016-10-31T18:26:05Z"
+		},
+		{
+			"checksumSHA1": "o3XZZdOnSnwQSpYw215QV75ZDeI=",
+			"path": "github.com/hashicorp/hcl",
+			"revision": "a4b07c25de5ff55ad3b8936cea69a79a3d95a855",
+			"revisionTime": "2017-05-04T19:02:34Z"
+		},
+		{
+			"checksumSHA1": "XQmjDva9JCGGkIecOgwtBEMCJhU=",
+			"path": "github.com/hashicorp/hcl/hcl/ast",
+			"revision": "a4b07c25de5ff55ad3b8936cea69a79a3d95a855",
+			"revisionTime": "2017-05-04T19:02:34Z"
+		},
+		{
+			"checksumSHA1": "teokXoyRXEJ0vZHOWBD11l5YFNI=",
+			"path": "github.com/hashicorp/hcl/hcl/parser",
+			"revision": "a4b07c25de5ff55ad3b8936cea69a79a3d95a855",
+			"revisionTime": "2017-05-04T19:02:34Z"
+		},
+		{
+			"checksumSHA1": "z6wdP4mRw4GVjShkNHDaOWkbxS0=",
+			"path": "github.com/hashicorp/hcl/hcl/scanner",
+			"revision": "a4b07c25de5ff55ad3b8936cea69a79a3d95a855",
+			"revisionTime": "2017-05-04T19:02:34Z"
+		},
+		{
+			"checksumSHA1": "oS3SCN9Wd6D8/LG0Yx1fu84a7gI=",
+			"path": "github.com/hashicorp/hcl/hcl/strconv",
+			"revision": "a4b07c25de5ff55ad3b8936cea69a79a3d95a855",
+			"revisionTime": "2017-05-04T19:02:34Z"
+		},
+		{
+			"checksumSHA1": "c6yprzj06ASwCo18TtbbNNBHljA=",
+			"path": "github.com/hashicorp/hcl/hcl/token",
+			"revision": "a4b07c25de5ff55ad3b8936cea69a79a3d95a855",
+			"revisionTime": "2017-05-04T19:02:34Z"
+		},
+		{
+			"checksumSHA1": "PwlfXt7mFS8UYzWxOK5DOq0yxS0=",
+			"path": "github.com/hashicorp/hcl/json/parser",
+			"revision": "a4b07c25de5ff55ad3b8936cea69a79a3d95a855",
+			"revisionTime": "2017-05-04T19:02:34Z"
+		},
+		{
+			"checksumSHA1": "YdvFsNOMSWMLnY6fcliWQa0O5Fw=",
+			"path": "github.com/hashicorp/hcl/json/scanner",
+			"revision": "a4b07c25de5ff55ad3b8936cea69a79a3d95a855",
+			"revisionTime": "2017-05-04T19:02:34Z"
+		},
+		{
+			"checksumSHA1": "fNlXQCQEnb+B3k5UDL/r15xtSJY=",
+			"path": "github.com/hashicorp/hcl/json/token",
+			"revision": "a4b07c25de5ff55ad3b8936cea69a79a3d95a855",
+			"revisionTime": "2017-05-04T19:02:34Z"
+		},
+		{
+			"checksumSHA1": "BRJaQcKriVKEirVC7YxBxPufQF0=",
+			"path": "github.com/hashicorp/hcl2/gohcl",
+			"revision": "998a3053e207853cf21b90e451772fbecfd1d1bc",
+			"revisionTime": "2018-02-27T15:54:56Z"
+		},
+		{
+			"checksumSHA1": "8WGegGBHF0jpEtTECIYLhyKDlV4=",
+			"path": "github.com/hashicorp/hcl2/hcl",
+			"revision": "998a3053e207853cf21b90e451772fbecfd1d1bc",
+			"revisionTime": "2018-02-27T15:54:56Z"
+		},
+		{
+			"checksumSHA1": "DBtGa0Ki9o5LM9VbvN3C6ca30uk=",
+			"path": "github.com/hashicorp/hcl2/hcl/hclsyntax",
+			"revision": "998a3053e207853cf21b90e451772fbecfd1d1bc",
+			"revisionTime": "2018-02-27T15:54:56Z"
+		},
+		{
+			"checksumSHA1": "rO5UMfg6RZZmFT+cVY6enj+Z6FQ=",
+			"path": "github.com/hashicorp/hcl2/hcl/json",
+			"revision": "998a3053e207853cf21b90e451772fbecfd1d1bc",
+			"revisionTime": "2018-02-27T15:54:56Z"
+		},
+		{
+			"checksumSHA1": "672O/GQ9z+OFsG3eHLKq1yg3ZGM=",
+			"path": "github.com/hashicorp/hcl2/hcldec",
+			"revision": "998a3053e207853cf21b90e451772fbecfd1d1bc",
+			"revisionTime": "2018-02-27T15:54:56Z"
+		},
+		{
+			"checksumSHA1": "IzmftuG99BqNhbFGhxZaGwtiMtM=",
+			"path": "github.com/hashicorp/hcl2/hclparse",
+			"revision": "998a3053e207853cf21b90e451772fbecfd1d1bc",
+			"revisionTime": "2018-02-27T15:54:56Z"
+		},
+		{
+			"checksumSHA1": "M09yxoBoCEtG7EcHR8aEWLzMMJc=",
+			"path": "github.com/hashicorp/hil",
+			"revision": "fac2259da677551de1fb92b844c4d020a38d8468",
+			"revisionTime": "2017-05-12T21:33:05Z"
+		},
+		{
+			"checksumSHA1": "0S0KeBcfqVFYBPeZkuJ4fhQ5mCA=",
+			"path": "github.com/hashicorp/hil/ast",
+			"revision": "fac2259da677551de1fb92b844c4d020a38d8468",
+			"revisionTime": "2017-05-12T21:33:05Z"
+		},
+		{
+			"checksumSHA1": "P5PZ3k7SmqWmxgJ8Q0gLzeNpGhE=",
+			"path": "github.com/hashicorp/hil/parser",
+			"revision": "fac2259da677551de1fb92b844c4d020a38d8468",
+			"revisionTime": "2017-05-12T21:33:05Z"
+		},
+		{
+			"checksumSHA1": "DC1k5kOua4oFqmo+JRt0YzfP44o=",
+			"path": "github.com/hashicorp/hil/scanner",
+			"revision": "fac2259da677551de1fb92b844c4d020a38d8468",
+			"revisionTime": "2017-05-12T21:33:05Z"
+		},
+		{
+			"checksumSHA1": "vt+P9D2yWDO3gdvdgCzwqunlhxU=",
+			"path": "github.com/hashicorp/logutils",
+			"revision": "0dc08b1671f34c4250ce212759ebd880f743d883",
+			"revisionTime": "2015-06-09T07:04:31Z"
+		},
+		{
+			"checksumSHA1": "D2qVXjDywJu6wLj/4NCTsFnRrvw=",
+			"path": "github.com/hashicorp/terraform/config",
+			"revision": "3802b14260603f90c7a1faf55994dcc8933e2069",
+			"revisionTime": "2018-01-31T20:48:39Z",
+			"version": "=v0.11.3",
+			"versionExact": "v0.11.3"
+		},
+		{
+			"checksumSHA1": "WzQP2WfiCYlaALKZVqEFsxZsG1o=",
+			"path": "github.com/hashicorp/terraform/config/configschema",
+			"revision": "3802b14260603f90c7a1faf55994dcc8933e2069",
+			"revisionTime": "2018-01-31T20:48:39Z",
+			"version": "=v0.11.3",
+			"versionExact": "v0.11.3"
+		},
+		{
+			"checksumSHA1": "3V7300kyZF+AGy/cOKV0+P6M3LY=",
+			"path": "github.com/hashicorp/terraform/config/hcl2shim",
+			"revision": "3802b14260603f90c7a1faf55994dcc8933e2069",
+			"revisionTime": "2018-01-31T20:48:39Z",
+			"version": "=v0.11.3",
+			"versionExact": "v0.11.3"
+		},
+		{
+			"checksumSHA1": "7+cYlhS0+Z/xYUzYQft8Wibs1GA=",
+			"path": "github.com/hashicorp/terraform/config/module",
+			"revision": "3802b14260603f90c7a1faf55994dcc8933e2069",
+			"revisionTime": "2018-01-31T20:48:39Z",
+			"version": "=v0.11.3",
+			"versionExact": "v0.11.3"
+		},
+		{
+			"checksumSHA1": "mPbjVPD2enEey45bP4M83W2AxlY=",
+			"path": "github.com/hashicorp/terraform/dag",
+			"revision": "3802b14260603f90c7a1faf55994dcc8933e2069",
+			"revisionTime": "2018-01-31T20:48:39Z",
+			"version": "=v0.11.3",
+			"versionExact": "v0.11.3"
+		},
+		{
+			"checksumSHA1": "P8gNPDuOzmiK4Lz9xG7OBy4Rlm8=",
+			"path": "github.com/hashicorp/terraform/flatmap",
+			"revision": "3802b14260603f90c7a1faf55994dcc8933e2069",
+			"revisionTime": "2018-01-31T20:48:39Z",
+			"version": "=v0.11.3",
+			"versionExact": "v0.11.3"
+		},
+		{
+			"checksumSHA1": "zx5DLo5aV0xDqxGTzSibXg7HHAA=",
+			"path": "github.com/hashicorp/terraform/helper/acctest",
+			"revision": "3802b14260603f90c7a1faf55994dcc8933e2069",
+			"revisionTime": "2018-01-31T20:48:39Z",
+			"version": "=v0.11.3",
+			"versionExact": "v0.11.3"
+		},
+		{
+			"checksumSHA1": "uT6Q9RdSRAkDjyUgQlJ2XKJRab4=",
+			"path": "github.com/hashicorp/terraform/helper/config",
+			"revision": "3802b14260603f90c7a1faf55994dcc8933e2069",
+			"revisionTime": "2018-01-31T20:48:39Z",
+			"version": "=v0.11.3",
+			"versionExact": "v0.11.3"
+		},
+		{
+			"checksumSHA1": "KNvbU1r5jv0CBeQLnEtDoL3dRtc=",
+			"path": "github.com/hashicorp/terraform/helper/hashcode",
+			"revision": "3802b14260603f90c7a1faf55994dcc8933e2069",
+			"revisionTime": "2018-01-31T20:48:39Z",
+			"version": "=v0.11.3",
+			"versionExact": "v0.11.3"
+		},
+		{
+			"checksumSHA1": "B267stWNQd0/pBTXHfI/tJsxzfc=",
+			"path": "github.com/hashicorp/terraform/helper/hilmapstructure",
+			"revision": "3802b14260603f90c7a1faf55994dcc8933e2069",
+			"revisionTime": "2018-01-31T20:48:39Z",
+			"version": "=v0.11.3",
+			"versionExact": "v0.11.3"
+		},
+		{
+			"checksumSHA1": "BAXV9ruAyno3aFgwYI2/wWzB2Gc=",
+			"path": "github.com/hashicorp/terraform/helper/logging",
+			"revision": "3802b14260603f90c7a1faf55994dcc8933e2069",
+			"revisionTime": "2018-01-31T20:48:39Z",
+			"version": "=v0.11.3",
+			"versionExact": "v0.11.3"
+		},
+		{
+			"checksumSHA1": "twkFd4x71kBnDfrdqO5nhs8dMOY=",
+			"path": "github.com/hashicorp/terraform/helper/mutexkv",
+			"revision": "3802b14260603f90c7a1faf55994dcc8933e2069",
+			"revisionTime": "2018-01-31T20:48:39Z",
+			"version": "=v0.11.3",
+			"versionExact": "v0.11.3"
+		},
+		{
+			"checksumSHA1": "9d4zouxtH24HFa6RuUdq7lG3tgQ=",
+			"path": "github.com/hashicorp/terraform/helper/resource",
+			"revision": "3802b14260603f90c7a1faf55994dcc8933e2069",
+			"revisionTime": "2018-01-31T20:48:39Z",
+			"version": "=v0.11.3",
+			"versionExact": "v0.11.3"
+		},
+		{
+			"checksumSHA1": "Hnaw+m7E6HQ+me3G/p6pMLU7SXk=",
+			"path": "github.com/hashicorp/terraform/helper/schema",
+			"revision": "3802b14260603f90c7a1faf55994dcc8933e2069",
+			"revisionTime": "2018-01-31T20:48:39Z",
+			"version": "=v0.11.3",
+			"versionExact": "v0.11.3"
+		},
+		{
+			"checksumSHA1": "Fzbv+N7hFXOtrR6E7ZcHT3jEE9s=",
+			"path": "github.com/hashicorp/terraform/helper/structure",
+			"revision": "3802b14260603f90c7a1faf55994dcc8933e2069",
+			"revisionTime": "2018-01-31T20:48:39Z",
+			"version": "=v0.11.3",
+			"versionExact": "v0.11.3"
+		},
+		{
+			"checksumSHA1": "6O4zxgqAD+QZm6plsIfl4MH310Q=",
+			"path": "github.com/hashicorp/terraform/helper/validation",
+			"revision": "3802b14260603f90c7a1faf55994dcc8933e2069",
+			"revisionTime": "2018-01-31T20:48:39Z",
+			"version": "=v0.11.3",
+			"versionExact": "v0.11.3"
+		},
+		{
+			"checksumSHA1": "yFWmdS6yEJZpRJzUqd/mULqCYGk=",
+			"path": "github.com/hashicorp/terraform/moduledeps",
+			"revision": "3802b14260603f90c7a1faf55994dcc8933e2069",
+			"revisionTime": "2018-01-31T20:48:39Z",
+			"version": "=v0.11.3",
+			"versionExact": "v0.11.3"
+		},
+		{
+			"checksumSHA1": "DqaoG++NXRCfvH/OloneLWrM+3k=",
+			"path": "github.com/hashicorp/terraform/plugin",
+			"revision": "3802b14260603f90c7a1faf55994dcc8933e2069",
+			"revisionTime": "2018-01-31T20:48:39Z",
+			"version": "=v0.11.3",
+			"versionExact": "v0.11.3"
+		},
+		{
+			"checksumSHA1": "zSwwe4v/eJEBO1m1fLIeroxRbxE=",
+			"path": "github.com/hashicorp/terraform/plugin/discovery",
+			"revision": "3802b14260603f90c7a1faf55994dcc8933e2069",
+			"revisionTime": "2018-01-31T20:48:39Z",
+			"version": "=v0.11.3",
+			"versionExact": "v0.11.3"
+		},
+		{
+			"checksumSHA1": "R6kmKI5Yetjs3Jwp1NjsetpUzJQ=",
+			"path": "github.com/hashicorp/terraform/registry",
+			"revision": "dc8036636ae76c7a7d1a7bd4e0ee09686a216a3b",
+			"revisionTime": "2018-02-27T16:38:55Z"
+		},
+		{
+			"checksumSHA1": "cR87P4V5aiEfvF+1qoBi2JQyQS4=",
+			"path": "github.com/hashicorp/terraform/registry/regsrc",
+			"revision": "3802b14260603f90c7a1faf55994dcc8933e2069",
+			"revisionTime": "2018-01-31T20:48:39Z",
+			"version": "=v0.11.3",
+			"versionExact": "v0.11.3"
+		},
+		{
+			"checksumSHA1": "y9IXgIJQq9XNy1zIYUV2Kc0KsnA=",
+			"path": "github.com/hashicorp/terraform/registry/response",
+			"revision": "3802b14260603f90c7a1faf55994dcc8933e2069",
+			"revisionTime": "2018-01-31T20:48:39Z",
+			"version": "=v0.11.3",
+			"versionExact": "v0.11.3"
+		},
+		{
+			"checksumSHA1": "VXlzRRDVOqeMvnnrbUcR9H64OA4=",
+			"path": "github.com/hashicorp/terraform/svchost",
+			"revision": "3802b14260603f90c7a1faf55994dcc8933e2069",
+			"revisionTime": "2018-01-31T20:48:39Z",
+			"version": "=v0.11.3",
+			"versionExact": "v0.11.3"
+		},
+		{
+			"checksumSHA1": "GzcKNlFL0N77JVjU8qbltXE4R3k=",
+			"path": "github.com/hashicorp/terraform/svchost/auth",
+			"revision": "3802b14260603f90c7a1faf55994dcc8933e2069",
+			"revisionTime": "2018-01-31T20:48:39Z",
+			"version": "=v0.11.3",
+			"versionExact": "v0.11.3"
+		},
+		{
+			"checksumSHA1": "Y4t8+iBORq8ll8t6tmwUozq3FGk=",
+			"path": "github.com/hashicorp/terraform/svchost/disco",
+			"revision": "3802b14260603f90c7a1faf55994dcc8933e2069",
+			"revisionTime": "2018-01-31T20:48:39Z",
+			"version": "=v0.11.3",
+			"versionExact": "v0.11.3"
+		},
+		{
+			"checksumSHA1": "4iyhUJFJqtCont3sddyqSD3DFWg=",
+			"path": "github.com/hashicorp/terraform/terraform",
+			"revision": "3802b14260603f90c7a1faf55994dcc8933e2069",
+			"revisionTime": "2018-01-31T20:48:39Z",
+			"version": "=v0.11.3",
+			"versionExact": "v0.11.3"
+		},
+		{
+			"checksumSHA1": "+K+oz9mMTmQMxIA3KVkGRfjvm9I=",
+			"path": "github.com/hashicorp/terraform/tfdiags",
+			"revision": "3802b14260603f90c7a1faf55994dcc8933e2069",
+			"revisionTime": "2018-01-31T20:48:39Z",
+			"version": "=v0.11.3",
+			"versionExact": "v0.11.3"
+		},
+		{
+			"checksumSHA1": "R43En+SNnXiSxTUecrW58Ohprmc=",
+			"path": "github.com/hashicorp/terraform/version",
+			"revision": "3802b14260603f90c7a1faf55994dcc8933e2069",
+			"revisionTime": "2018-01-31T20:48:39Z",
+			"version": "=v0.11.3",
+			"versionExact": "v0.11.3"
+		},
+		{
+			"checksumSHA1": "ZhK6IO2XN81Y+3RAjTcVm1Ic7oU=",
+			"path": "github.com/hashicorp/yamux",
+			"revision": "d1caa6c97c9fc1cc9e83bbe34d0603f9ff0ce8bd",
+			"revisionTime": "2016-07-20T23:31:40Z"
+		},
+		{
+			"checksumSHA1": "0ZrwvB6KoGPj2PoDNSEJwxQ6Mog=",
+			"comment": "0.2.2-2-gc01cf91",
+			"path": "github.com/jmespath/go-jmespath",
+			"revision": "bd40a432e4c76585ef6b72d3fd96fb9b6dc7b68d",
+			"revisionTime": "2016-08-03T19:07:31Z"
+		},
+		{
+			"checksumSHA1": "T9E+5mKBQ/BX4wlNxgaPfetxdeI=",
+			"path": "github.com/marstr/guid",
+			"revision": "8bdf7d1a087ccc975cf37dd6507da50698fd19ca",
+			"revisionTime": "2017-04-27T23:51:15Z"
+		},
+		{
+			"checksumSHA1": "y/A5iuvwjytQE2CqVuphQRXR2nI=",
+			"path": "github.com/mattn/go-isatty",
+			"revision": "a5cdd64afdee435007ee3e9f6ed4684af949d568",
+			"revisionTime": "2017-09-25T05:49:04Z"
+		},
+		{
+			"checksumSHA1": "UIqCj7qI0hhIMpAhS9YYqs2jD48=",
+			"path": "github.com/mitchellh/cli",
+			"revision": "65fcae5817c8600da98ada9d7edf26dd1a84837b",
+			"revisionTime": "2017-09-08T18:10:43Z"
+		},
+		{
+			"checksumSHA1": "guxbLo8KHHBeM0rzou4OTzzpDNs=",
+			"path": "github.com/mitchellh/copystructure",
+			"revision": "5af94aef99f597e6a9e1f6ac6be6ce0f3c96b49d",
+			"revisionTime": "2016-10-13T19:53:42Z"
+		},
+		{
+			"checksumSHA1": "V/quM7+em2ByJbWBLOsEwnY3j/Q=",
+			"path": "github.com/mitchellh/go-homedir",
+			"revision": "b8bc1bf767474819792c23f32d8286a45736f1c6",
+			"revisionTime": "2016-12-03T19:45:07Z"
+		},
+		{
+			"checksumSHA1": "6TBW88DSxRHf4WvOC9K5ilBZx/8=",
+			"path": "github.com/mitchellh/go-testing-interface",
+			"revision": "9a441910b16872f7b8283682619b3761a9aa2222",
+			"revisionTime": "2017-07-30T05:09:07Z"
+		},
+		{
+			"checksumSHA1": "L3leymg2RT8hFl5uL+5KP/LpBkg=",
+			"path": "github.com/mitchellh/go-wordwrap",
+			"revision": "ad45545899c7b13c020ea92b2072220eefad42b8",
+			"revisionTime": "2015-03-14T17:03:34Z"
+		},
+		{
+			"checksumSHA1": "xyoJKalfQwTUN1qzZGQKWYAwl0A=",
+			"path": "github.com/mitchellh/hashstructure",
+			"revision": "6b17d669fac5e2f71c16658d781ec3fdd3802b69"
+		},
+		{
+			"checksumSHA1": "MlX15lJuV8DYARX5RJY8rqrSEWQ=",
+			"path": "github.com/mitchellh/mapstructure",
+			"revision": "53818660ed4955e899c0bcafa97299a388bd7c8e",
+			"revisionTime": "2017-03-07T20:11:23Z"
+		},
+		{
+			"checksumSHA1": "vBpuqNfSTZcAR/0tP8tNYacySGs=",
+			"path": "github.com/mitchellh/reflectwalk",
+			"revision": "92573fe8d000a145bfebc03a16bc22b34945867f",
+			"revisionTime": "2016-10-03T17:45:16Z"
+		},
+		{
+			"checksumSHA1": "rTNABfFJ9wtLQRH8uYNkEZGQOrY=",
+			"path": "github.com/posener/complete",
+			"revision": "88e59760adaddb8276c9b15511302890690e2dae",
+			"revisionTime": "2017-09-08T12:52:45Z"
+		},
+		{
+			"checksumSHA1": "NB7uVS0/BJDmNu68vPAlbrq4TME=",
+			"path": "github.com/posener/complete/cmd",
+			"revision": "88e59760adaddb8276c9b15511302890690e2dae",
+			"revisionTime": "2017-09-08T12:52:45Z"
+		},
+		{
+			"checksumSHA1": "Hwojin3GxRyKwPAiz5r7UszqkPc=",
+			"path": "github.com/posener/complete/cmd/install",
+			"revision": "88e59760adaddb8276c9b15511302890690e2dae",
+			"revisionTime": "2017-09-08T12:52:45Z"
+		},
+		{
+			"checksumSHA1": "DMo94FwJAm9ZCYCiYdJU2+bh4no=",
+			"path": "github.com/posener/complete/match",
+			"revision": "88e59760adaddb8276c9b15511302890690e2dae",
+			"revisionTime": "2017-09-08T12:52:45Z"
+		},
+		{
+			"checksumSHA1": "u5s2PZ7fzCOqQX7bVPf9IJ+qNLQ=",
+			"path": "github.com/rancher/go-rancher",
+			"revision": "ec24b7f12fca9f78fbfcd62a0ea8bce14ade8792",
+			"revisionTime": "2017-04-07T04:09:43Z"
+		},
+		{
+			"checksumSHA1": "zmC8/3V4ls53DJlNTKDZwPSC/dA=",
+			"path": "github.com/satori/go.uuid",
+			"revision": "b061729afc07e77a8aa4fad0a2fd840958f1942a",
+			"revisionTime": "2016-09-27T10:08:44Z"
+		},
+		{
+			"checksumSHA1": "iqUXcP3VA+G1/gVLRpQpBUt/BuA=",
+			"path": "github.com/satori/uuid",
+			"revision": "b061729afc07e77a8aa4fad0a2fd840958f1942a",
+			"revisionTime": "2016-09-27T10:08:44Z"
+		},
+		{
+			"checksumSHA1": "qgMa75aMGbkFY0jIqqqgVnCUoNA=",
+			"path": "github.com/ulikunitz/xz",
+			"revision": "0c6b41e72360850ca4f98dc341fd999726ea007f",
+			"revisionTime": "2017-06-05T21:53:11Z"
+		},
+		{
+			"checksumSHA1": "vjnTkzNrMs5Xj6so/fq0mQ6dT1c=",
+			"path": "github.com/ulikunitz/xz/internal/hash",
+			"revision": "0c6b41e72360850ca4f98dc341fd999726ea007f",
+			"revisionTime": "2017-06-05T21:53:11Z"
+		},
+		{
+			"checksumSHA1": "m0pm57ASBK/CTdmC0ppRHO17mBs=",
+			"path": "github.com/ulikunitz/xz/internal/xlog",
+			"revision": "0c6b41e72360850ca4f98dc341fd999726ea007f",
+			"revisionTime": "2017-06-05T21:53:11Z"
+		},
+		{
+			"checksumSHA1": "2vZw6zc8xuNlyVz2QKvdlNSZQ1U=",
+			"path": "github.com/ulikunitz/xz/lzma",
+			"revision": "0c6b41e72360850ca4f98dc341fd999726ea007f",
+			"revisionTime": "2017-06-05T21:53:11Z"
+		},
+		{
+			"checksumSHA1": "LUk2yLGjAYyMRDhFHxfMCee4u70=",
+			"path": "github.com/zclconf/go-cty/cty",
+			"revision": "7166230c635fa24bbe613c5a53e75ad15c42c059",
+			"revisionTime": "2018-02-27T16:32:37Z"
+		},
+		{
+			"checksumSHA1": "gDpi8g5VxCRM3JKm/kaYlGdFUdQ=",
+			"path": "github.com/zclconf/go-cty/cty/convert",
+			"revision": "7166230c635fa24bbe613c5a53e75ad15c42c059",
+			"revisionTime": "2018-02-27T16:32:37Z"
+		},
+		{
+			"checksumSHA1": "TU21yqpRZdbEbH8pp4I5YsQa00E=",
+			"path": "github.com/zclconf/go-cty/cty/function",
+			"revision": "7166230c635fa24bbe613c5a53e75ad15c42c059",
+			"revisionTime": "2018-02-27T16:32:37Z"
+		},
+		{
+			"checksumSHA1": "4R+DQqBew6i9a4lYiLZW1OXVwTI=",
+			"path": "github.com/zclconf/go-cty/cty/function/stdlib",
+			"revision": "7166230c635fa24bbe613c5a53e75ad15c42c059",
+			"revisionTime": "2018-02-27T16:32:37Z"
+		},
+		{
+			"checksumSHA1": "tmCzwfNXOEB1sSO7TKVzilb2vjA=",
+			"path": "github.com/zclconf/go-cty/cty/gocty",
+			"revision": "7166230c635fa24bbe613c5a53e75ad15c42c059",
+			"revisionTime": "2018-02-27T16:32:37Z"
+		},
+		{
+			"checksumSHA1": "1ApmO+Q33+Oem/3f6BU6sztJWNc=",
+			"path": "github.com/zclconf/go-cty/cty/json",
+			"revision": "7166230c635fa24bbe613c5a53e75ad15c42c059",
+			"revisionTime": "2018-02-27T16:32:37Z"
+		},
+		{
+			"checksumSHA1": "y5Sk+n6SOspFj8mlyb8swr4DMIs=",
+			"path": "github.com/zclconf/go-cty/cty/set",
+			"revision": "7166230c635fa24bbe613c5a53e75ad15c42c059",
+			"revisionTime": "2018-02-27T16:32:37Z"
+		},
+		{
+			"checksumSHA1": "vE43s37+4CJ2CDU6TlOUOYE0K9c=",
+			"path": "golang.org/x/crypto/bcrypt",
+			"revision": "9477e0b78b9ac3d0b03822fd95422e2fe07627cd",
+			"revisionTime": "2016-10-31T15:37:30Z"
+		},
+		{
+			"checksumSHA1": "JsJdKXhz87gWenMwBeejTOeNE7k=",
+			"path": "golang.org/x/crypto/blowfish",
+			"revision": "9477e0b78b9ac3d0b03822fd95422e2fe07627cd",
+			"revisionTime": "2016-10-31T15:37:30Z"
+		},
+		{
+			"checksumSHA1": "TT1rac6kpQp2vz24m5yDGUNQ/QQ=",
+			"path": "golang.org/x/crypto/cast5",
+			"revision": "b176d7def5d71bdd214203491f89843ed217f420",
+			"revisionTime": "2017-07-23T04:49:35Z"
+		},
+		{
+			"checksumSHA1": "C1KKOxFoW7/W/NFNpiXK+boguNo=",
+			"path": "golang.org/x/crypto/curve25519",
+			"revision": "453249f01cfeb54c3d549ddb75ff152ca243f9d8",
+			"revisionTime": "2017-02-08T20:51:15Z"
+		},
+		{
+			"checksumSHA1": "wGb//LjBPNxYHqk+dcLo7BjPXK8=",
+			"path": "golang.org/x/crypto/ed25519",
+			"revision": "b8a2a83acfe6e6770b75de42d5ff4c67596675c0",
+			"revisionTime": "2017-01-13T19:21:00Z"
+		},
+		{
+			"checksumSHA1": "LXFcVx8I587SnWmKycSDEq9yvK8=",
+			"path": "golang.org/x/crypto/ed25519/internal/edwards25519",
+			"revision": "b8a2a83acfe6e6770b75de42d5ff4c67596675c0",
+			"revisionTime": "2017-01-13T19:21:00Z"
+		},
+		{
+			"checksumSHA1": "IIhFTrLlmlc6lEFSitqi4aw2lw0=",
+			"path": "golang.org/x/crypto/openpgp",
+			"revision": "b176d7def5d71bdd214203491f89843ed217f420",
+			"revisionTime": "2017-07-23T04:49:35Z"
+		},
+		{
+			"checksumSHA1": "olOKkhrdkYQHZ0lf1orrFQPQrv4=",
+			"path": "golang.org/x/crypto/openpgp/armor",
+			"revision": "b176d7def5d71bdd214203491f89843ed217f420",
+			"revisionTime": "2017-07-23T04:49:35Z"
+		},
+		{
+			"checksumSHA1": "eo/KtdjieJQXH7Qy+faXFcF70ME=",
+			"path": "golang.org/x/crypto/openpgp/elgamal",
+			"revision": "b176d7def5d71bdd214203491f89843ed217f420",
+			"revisionTime": "2017-07-23T04:49:35Z"
+		},
+		{
+			"checksumSHA1": "rlxVSaGgqdAgwblsErxTxIfuGfg=",
+			"path": "golang.org/x/crypto/openpgp/errors",
+			"revision": "b176d7def5d71bdd214203491f89843ed217f420",
+			"revisionTime": "2017-07-23T04:49:35Z"
+		},
+		{
+			"checksumSHA1": "Pq88+Dgh04UdXWZN6P+bLgYnbRc=",
+			"path": "golang.org/x/crypto/openpgp/packet",
+			"revision": "b176d7def5d71bdd214203491f89843ed217f420",
+			"revisionTime": "2017-07-23T04:49:35Z"
+		},
+		{
+			"checksumSHA1": "s2qT4UwvzBSkzXuiuMkowif1Olw=",
+			"path": "golang.org/x/crypto/openpgp/s2k",
+			"revision": "b176d7def5d71bdd214203491f89843ed217f420",
+			"revisionTime": "2017-07-23T04:49:35Z"
+		},
+		{
+			"checksumSHA1": "fsrFs762jlaILyqqQImS1GfvIvw=",
+			"path": "golang.org/x/crypto/ssh",
+			"revision": "453249f01cfeb54c3d549ddb75ff152ca243f9d8",
+			"revisionTime": "2017-02-08T20:51:15Z"
+		},
+		{
+			"checksumSHA1": "dr5+PfIRzXeN+l1VG+s0lea9qz8=",
+			"path": "golang.org/x/net/context",
+			"revision": "0a9397675ba34b2845f758fe3cd68828369c6517",
+			"revisionTime": "2017-07-19T03:24:12Z"
+		},
+		{
+			"checksumSHA1": "vqc3a+oTUGX8PmD0TS+qQ7gmN8I=",
+			"path": "golang.org/x/net/html",
+			"revision": "1c05540f6879653db88113bc4a2b70aec4bd491f",
+			"revisionTime": "2017-08-04T00:04:37Z"
+		},
+		{
+			"checksumSHA1": "z79z5msRzgU48FCZxSuxfU8b4rs=",
+			"path": "golang.org/x/net/html/atom",
+			"revision": "1c05540f6879653db88113bc4a2b70aec4bd491f",
+			"revisionTime": "2017-08-04T00:04:37Z"
+		},
+		{
+			"checksumSHA1": "cY4u3LCdJxKaS2GbftZjfrOSnNE=",
+			"path": "golang.org/x/net/http2",
+			"revision": "0a9397675ba34b2845f758fe3cd68828369c6517",
+			"revisionTime": "2017-07-19T03:24:12Z"
+		},
+		{
+			"checksumSHA1": "ezWhc7n/FtqkLDQKeU2JbW+80tE=",
+			"path": "golang.org/x/net/http2/hpack",
+			"revision": "0a9397675ba34b2845f758fe3cd68828369c6517",
+			"revisionTime": "2017-07-19T03:24:12Z"
+		},
+		{
+			"checksumSHA1": "1osdKBIU5mNqyQqiGmnutoTzdJA=",
+			"path": "golang.org/x/net/idna",
+			"revision": "0a9397675ba34b2845f758fe3cd68828369c6517",
+			"revisionTime": "2017-07-19T03:24:12Z"
+		},
+		{
+			"checksumSHA1": "UxahDzW2v4mf/+aFxruuupaoIwo=",
+			"path": "golang.org/x/net/internal/timeseries",
+			"revision": "0a9397675ba34b2845f758fe3cd68828369c6517",
+			"revisionTime": "2017-07-19T03:24:12Z"
+		},
+		{
+			"checksumSHA1": "3xyuaSNmClqG4YWC7g0isQIbUTc=",
+			"path": "golang.org/x/net/lex/httplex",
+			"revision": "0a9397675ba34b2845f758fe3cd68828369c6517",
+			"revisionTime": "2017-07-19T03:24:12Z"
+		},
+		{
+			"checksumSHA1": "u/r66lwYfgg682u5hZG7/E7+VCY=",
+			"path": "golang.org/x/net/trace",
+			"revision": "0a9397675ba34b2845f758fe3cd68828369c6517",
+			"revisionTime": "2017-07-19T03:24:12Z"
+		},
+		{
+			"checksumSHA1": "tY+5thYxjKDUQyQXYcBqogmMS5U=",
+			"path": "golang.org/x/sys/unix",
+			"revision": "314a259e304ff91bd6985da2a7149bbf91237993",
+			"revisionTime": "2017-07-19T03:44:26Z"
+		},
+		{
+			"checksumSHA1": "JGxWXCzR7rwOsuQCK1UGd6yuS90=",
+			"path": "golang.org/x/text/collate/build",
+			"revision": "1cbadb444a806fd9430d14ad08967ed91da4fa0a",
+			"revisionTime": "2017-09-13T19:45:57Z"
+		},
+		{
+			"checksumSHA1": "45fiqnr0oU2bicWWAWz0lGWg4eU=",
+			"path": "golang.org/x/text/internal/colltab",
+			"revision": "1cbadb444a806fd9430d14ad08967ed91da4fa0a",
+			"revisionTime": "2017-09-13T19:45:57Z"
+		},
+		{
+			"checksumSHA1": "YsHNCKLl/81IAeBJUjHE4uqAPLM=",
+			"path": "golang.org/x/text/language",
+			"revision": "1cbadb444a806fd9430d14ad08967ed91da4fa0a",
+			"revisionTime": "2017-09-13T19:45:57Z"
+		},
+		{
+			"checksumSHA1": "tltivJ/uj/lqLk05IqGfCv2F/E8=",
+			"path": "golang.org/x/text/secure/bidirule",
+			"revision": "1cbadb444a806fd9430d14ad08967ed91da4fa0a",
+			"revisionTime": "2017-09-13T19:45:57Z"
+		},
+		{
+			"checksumSHA1": "ziMb9+ANGRJSSIuxYdRbA+cDRBQ=",
+			"path": "golang.org/x/text/transform",
+			"revision": "1cbadb444a806fd9430d14ad08967ed91da4fa0a",
+			"revisionTime": "2017-09-13T19:45:57Z"
+		},
+		{
+			"checksumSHA1": "tk+lpF2CDV7e5RwwRY5ZTCGrd9o=",
+			"path": "golang.org/x/text/unicode/bidi",
+			"revision": "1cbadb444a806fd9430d14ad08967ed91da4fa0a",
+			"revisionTime": "2017-09-13T19:45:57Z"
+		},
+		{
+			"checksumSHA1": "BwRNKgzIMUxk56OScxyr43BV6IE=",
+			"path": "golang.org/x/text/unicode/norm",
+			"revision": "1cbadb444a806fd9430d14ad08967ed91da4fa0a",
+			"revisionTime": "2017-09-13T19:45:57Z"
+		},
+		{
+			"checksumSHA1": "Tc3BU26zThLzcyqbVtiSEp7EpU8=",
+			"path": "google.golang.org/genproto/googleapis/rpc/status",
+			"revision": "1e559d0a00eef8a9a43151db4665280bd8dd5886",
+			"revisionTime": "2017-09-18T11:17:02Z"
+		},
+		{
+			"checksumSHA1": "nwfmMh930HtXA7u5HYomxSR3Ixg=",
+			"path": "google.golang.org/grpc",
+			"revision": "7657092a1303cc5a6fa3fee988d57c665683a4da",
+			"revisionTime": "2017-08-09T21:16:03Z"
+		},
+		{
+			"checksumSHA1": "/eTpFgjvMq5Bc9hYnw5fzKG4B6I=",
+			"path": "google.golang.org/grpc/codes",
+			"revision": "7657092a1303cc5a6fa3fee988d57c665683a4da",
+			"revisionTime": "2017-08-09T21:16:03Z"
+		},
+		{
+			"checksumSHA1": "XH2WYcDNwVO47zYShREJjcYXm0Y=",
+			"path": "google.golang.org/grpc/connectivity",
+			"revision": "7657092a1303cc5a6fa3fee988d57c665683a4da",
+			"revisionTime": "2017-08-09T21:16:03Z"
+		},
+		{
+			"checksumSHA1": "5ylThBvJnIcyWhL17AC9+Sdbw2E=",
+			"path": "google.golang.org/grpc/credentials",
+			"revision": "7657092a1303cc5a6fa3fee988d57c665683a4da",
+			"revisionTime": "2017-08-09T21:16:03Z"
+		},
+		{
+			"checksumSHA1": "2NbY9kmMweE4VUsruRsvmViVnNg=",
+			"path": "google.golang.org/grpc/grpclb/grpc_lb_v1",
+			"revision": "7657092a1303cc5a6fa3fee988d57c665683a4da",
+			"revisionTime": "2017-08-09T21:16:03Z"
+		},
+		{
+			"checksumSHA1": "ntHev01vgZgeIh5VFRmbLx/BSTo=",
+			"path": "google.golang.org/grpc/grpclog",
+			"revision": "7657092a1303cc5a6fa3fee988d57c665683a4da",
+			"revisionTime": "2017-08-09T21:16:03Z"
+		},
+		{
+			"checksumSHA1": "pc9cweMiKQ5hVMuO9UoMGdbizaY=",
+			"path": "google.golang.org/grpc/health",
+			"revision": "7657092a1303cc5a6fa3fee988d57c665683a4da",
+			"revisionTime": "2017-08-09T21:16:03Z"
+		},
+		{
+			"checksumSHA1": "W5KfI1NIGJt7JaVnLzefDZr3+4s=",
+			"path": "google.golang.org/grpc/health/grpc_health_v1",
+			"revision": "7657092a1303cc5a6fa3fee988d57c665683a4da",
+			"revisionTime": "2017-08-09T21:16:03Z"
+		},
+		{
+			"checksumSHA1": "U9vDe05/tQrvFBojOQX8Xk12W9I=",
+			"path": "google.golang.org/grpc/internal",
+			"revision": "7657092a1303cc5a6fa3fee988d57c665683a4da",
+			"revisionTime": "2017-08-09T21:16:03Z"
+		},
+		{
+			"checksumSHA1": "hcuHgKp8W0wIzoCnNfKI8NUss5o=",
+			"path": "google.golang.org/grpc/keepalive",
+			"revision": "7657092a1303cc5a6fa3fee988d57c665683a4da",
+			"revisionTime": "2017-08-09T21:16:03Z"
+		},
+		{
+			"checksumSHA1": "N++Ur11m6Dq3j14/Hc2Kqmxroag=",
+			"path": "google.golang.org/grpc/metadata",
+			"revision": "7657092a1303cc5a6fa3fee988d57c665683a4da",
+			"revisionTime": "2017-08-09T21:16:03Z"
+		},
+		{
+			"checksumSHA1": "bYKw8OIjj/ybY68eGqy7zqq6qmE=",
+			"path": "google.golang.org/grpc/naming",
+			"revision": "7657092a1303cc5a6fa3fee988d57c665683a4da",
+			"revisionTime": "2017-08-09T21:16:03Z"
+		},
+		{
+			"checksumSHA1": "n5EgDdBqFMa2KQFhtl+FF/4gIFo=",
+			"path": "google.golang.org/grpc/peer",
+			"revision": "7657092a1303cc5a6fa3fee988d57c665683a4da",
+			"revisionTime": "2017-08-09T21:16:03Z"
+		},
+		{
+			"checksumSHA1": "53Mbn2VqooOk47EWLHHFpKEOVwE=",
+			"path": "google.golang.org/grpc/stats",
+			"revision": "7657092a1303cc5a6fa3fee988d57c665683a4da",
+			"revisionTime": "2017-08-09T21:16:03Z"
+		},
+		{
+			"checksumSHA1": "3Dwz4RLstDHMPyDA7BUsYe+JP4w=",
+			"path": "google.golang.org/grpc/status",
+			"revision": "7657092a1303cc5a6fa3fee988d57c665683a4da",
+			"revisionTime": "2017-08-09T21:16:03Z"
+		},
+		{
+			"checksumSHA1": "aixGx/Kd0cj9ZlZHacpHe3XgMQ4=",
+			"path": "google.golang.org/grpc/tap",
+			"revision": "7657092a1303cc5a6fa3fee988d57c665683a4da",
+			"revisionTime": "2017-08-09T21:16:03Z"
+		},
+		{
+			"checksumSHA1": "S0qdJtlMimKlOrJ4aZ/pxO5uVwg=",
+			"path": "google.golang.org/grpc/transport",
+			"revision": "7657092a1303cc5a6fa3fee988d57c665683a4da",
+			"revisionTime": "2017-08-09T21:16:03Z"
+		},
+		{
+			"checksumSHA1": "AnKBN2Q4AWaSNb0JyINBQbnpxGM=",
+			"path": "gopkg.in/yaml.v2",
+			"revision": "7f97868eec74b32b0982dd158a51a446d1da7eb5",
+			"revisionTime": "2018-02-23T19:12:37Z"
+		},
+		{
+			"checksumSHA1": "wICWAGQfZcHD2y0dHesz9R2YSiw=",
+			"path": "k8s.io/kubernetes/pkg/apimachinery",
+			"revision": "b0b7a323cc5a4a2019b2e9520c21c7830b7f708e",
+			"revisionTime": "2017-04-03T20:32:25Z",
+			"version": "v1.6.1",
+			"versionExact": "v1.6.1"
+		}
+	],
+	"rootPath": "github.com/terraform-providers/terraform-provider-azurerm"
+}